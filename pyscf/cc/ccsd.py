--- conflicted
+++ resolved
@@ -94,7 +94,6 @@
     fvv[numpy.diag_indices(nvir)] = 0
     fvv -= .5 * numpy.einsum('ia,ib->ab', t1, fock[:nocc,nocc:])
 
-<<<<<<< HEAD
     unit = nocc**2*nvir*7 + nocc**3
     max_memory = max(0, mycc.max_memory - lib.current_memory()[0])
     blksize = min(nocc, max(BLKMIN, int((max_memory*.9e6/8-nocc**4)/unit)))
@@ -185,204 +184,6 @@
         tau = t2[:,:,p0:p1] + numpy.einsum('ia,jb->ijab', t1[:,p0:p1], t1)
         t2new[:,:,p0:p1] += .5 * lib.einsum('ijkl,klab->ijab', woooo, tau)
         theta = tau = None
-=======
-    #: woooo = numpy.einsum('la,ikja->ikjl', t1, eris.ooov)
-    eris_ooov = _cp(eris.ooov)
-    foo += numpy.einsum('kc,jikc->ij', 2*t1, eris_ooov)
-    foo += numpy.einsum('kc,jkic->ij',  -t1, eris_ooov)
-    woooo = lib.ddot(eris_ooov.reshape(-1,nvir), t1.T).reshape((nocc,)*4)
-    woooo = lib.transpose_sum(woooo.reshape(nocc**2,nocc**2), inplace=True)
-    woooo += _cp(eris.oooo).reshape(nocc**2,nocc**2)
-    woooo = _cp(woooo.reshape(nocc,nocc,nocc,nocc).transpose(0,2,1,3))
-    eris_ooov = None
-    time1 = log.timer_debug1('woooo', *time1)
-
-    unit = _memory_usage_inloop(nocc, nvir)
-    max_memory = max(2000, mycc.max_memory - lib.current_memory()[0])
-    blksize = min(nocc, max(BLKMIN, int(max_memory/unit)))
-    blknvir = int((max_memory*.9e6/8-blksize*nocc*nvir**2*6)/(blksize*nvir**2*2))
-    blknvir = min(nvir, max(BLKMIN, blknvir))
-    log.debug1('max_memory %d MB,  nocc,nvir = %d,%d  blksize = %d,%d',
-               max_memory, nocc, nvir, blksize, blknvir)
-    nvir_pair = nvir * (nvir+1) // 2
-    def load_ovvv(p0, p1, q0, q1, buf):
-        if q1 != nvir:
-            q0, q1 = q1, min(nvir, q1+blknvir)
-            readbuf = numpy.ndarray((p1-p0,q1-q0,nvir_pair), buffer=buf)
-            readbuf[:] = eris.ovvv[p0:p1,q0:q1]
-    def load_eri(eri, p0, p1, buf):
-        buf[:] = eri[p0:p1]
-
-    buflen = max(nocc*nvir**2, nocc**3)
-    bufs = numpy.empty((5,blksize*buflen))
-    buf1, buf2, buf3, buf4, buf5 = bufs
-    for p0, p1 in lib.prange(0, nocc, blksize):
-    #: wOoVv += numpy.einsum('iabc,jc->ijab', eris.ovvv, t1)
-    #: wOoVv -= numpy.einsum('jbik,ka->jiba', eris.ovoo, t1)
-        wOoVv = numpy.ndarray((nocc,p1-p0,nvir,nvir), buffer=buf3)
-        wooVV = numpy.ndarray((p1-p0,nocc,nvir,nvir), buffer=buf4)
-        wooVV[:] = 0
-        readbuf = numpy.empty((p1-p0,blknvir,nvir_pair))
-        prefetchbuf = numpy.empty((p1-p0,blknvir,nvir_pair))
-        ovvvbuf = numpy.empty((p1-p0,blknvir,nvir,nvir))
-        with lib.call_in_background(load_ovvv) as prefetch_ovvv:
-            prefetchbuf[:] = eris.ovvv[p0:p1,0:min(nvir,blknvir)]
-            for q0, q1 in lib.prange(0, nvir, blknvir):
-                readbuf, prefetchbuf = prefetchbuf, readbuf
-                prefetch_ovvv(p0, p1, q0, q1, prefetchbuf)
-                eris_ovvv = numpy.ndarray(((p1-p0)*(q1-q0),nvir_pair), buffer=readbuf)
-                #:eris_ovvv = _cp(eris.ovvv[p0:p1,q0:q1])
-                eris_ovvv = lib.unpack_tril(eris_ovvv, out=ovvvbuf)
-                eris_ovvv = eris_ovvv.reshape(p1-p0,q1-q0,nvir,nvir)
-
-                #: tau = t2 + numpy.einsum('ia,jb->ijab', t1, t1)
-                #: tmp = numpy.einsum('ijcd,kcdb->ijbk', tau, eris.ovvv)
-                #: t2new += numpy.einsum('ka,ijbk->ijab', -t1, tmp)
-                if not mycc.direct:
-                    eris_vovv = lib.transpose(eris_ovvv.reshape(-1,nvir))
-                    eris_vovv = eris_vovv.reshape(nvir*(p1-p0),-1)
-                    tmp = numpy.ndarray((nocc,nocc,nvir,p1-p0), buffer=buf1)
-                    for j0, j1 in lib.prange(0, nocc, blksize):
-                        tau = numpy.ndarray((j1-j0,nocc,q1-q0,nvir), buffer=buf2)
-                        tau = numpy.einsum('ia,jb->ijab', t1[j0:j1,q0:q1], t1, out=tau)
-                        tau += t2[j0:j1,:,q0:q1]
-                        lib.ddot(tau.reshape((j1-j0)*nocc,-1), eris_vovv.T, 1,
-                                 tmp[j0:j1].reshape((j1-j0)*nocc,-1), 0)
-                    tmp1 = numpy.ndarray((nocc,nocc,nvir,p1-p0), buffer=buf2)
-                    tmp1[:] = tmp.transpose(1,0,2,3)
-                    lib.ddot(tmp1.reshape(-1,p1-p0), t1[p0:p1], -1, t2new.reshape(-1,nvir), 1)
-                    eris_vovv = tau = tmp1 = tmp = None
-
-                fvv += numpy.einsum('kc,kcba->ab', 2*t1[p0:p1,q0:q1], eris_ovvv)
-                fvv[:,q0:q1] += numpy.einsum('kc,kbca->ab', -t1[p0:p1], eris_ovvv)
-
-                #: wooVV -= numpy.einsum('jc,icba->ijba', t1, eris_ovvv)
-                tmp = t1[:,q0:q1].copy()
-                for i in range(eris_ovvv.shape[0]):
-                    lib.ddot(tmp, eris_ovvv[i].reshape(q1-q0,-1), -1,
-                             wooVV[i].reshape(nocc,-1), 1)
-
-                #: wOoVv += numpy.einsum('ibac,jc->jiba', eris_ovvv, t1)
-                tmp = numpy.ndarray((nocc,p1-p0,q1-q0,nvir), buffer=buf1)
-                lib.ddot(t1, eris_ovvv.reshape(-1,nvir).T, 1, tmp.reshape(nocc,-1))
-                wOoVv[:,:,q0:q1] = tmp
-
-                #: theta = t2.transpose(1,0,2,3) * 2 - t2
-                #: t1new += numpy.einsum('ijcb,jcba->ia', theta, eris.ovvv)
-                theta = tmp
-                theta[:] = t2[p0:p1,:,q0:q1,:].transpose(1,0,2,3)
-                theta *= 2
-                theta -= t2[:,p0:p1,q0:q1,:]
-                lib.ddot(theta.reshape(nocc,-1), eris_ovvv.reshape(-1,nvir), 1, t1new, 1)
-                theta = tmp = None
-        readbuf = prefetchbuf = ovvvbuf = eris_ovvv = None
-        time2 = log.timer_debug1('ovvv [%d:%d]'%(p0, p1), *time1)
-
-        tmp = numpy.ndarray((nocc,p1-p0,nvir,nocc), buffer=buf1)
-        tmp[:] = _cp(eris.ovoo[p0:p1]).transpose(2,0,1,3)
-        lib.ddot(tmp.reshape(-1,nocc), t1, -1, wOoVv.reshape(-1,nvir), 1)
-
-        eris_ooov = _cp(eris.ooov[p0:p1])
-        eris_oovv = numpy.empty((p1-p0,nocc,nvir,nvir))
-        with lib.call_in_background(load_eri) as prefetch:
-            prefetch(eris.oovv, p0, p1, eris_oovv)
-            tmp = numpy.ndarray((p1-p0,nocc,nvir,nocc), buffer=buf1)
-            tmp[:] = eris_ooov.transpose(0,1,3,2)
-            #: wooVV = numpy.einsum('ka,ijkb->ijba', t1, eris.ooov[p0:p1])
-            lib.ddot(tmp.reshape(-1,nocc), t1, 1, wooVV.reshape(-1,nvir), 1)
-            t2new[p0:p1] += wOoVv.transpose(1,0,2,3)
-
-        eris_ovov = numpy.empty((p1-p0,nvir,nocc,nvir))
-        with lib.call_in_background(load_eri) as prefetch:
-            prefetch(eris.ovov, p0, p1, eris_ovov)
-            t1new[p0:p1] += numpy.einsum('jb,ijba->ia',  -t1, eris_oovv)
-            wooVV -= eris_oovv
-
-            #tmp = numpy.einsum('ic,jkbc->jikb', t1, eris_oovv)
-            #t2new[p0:p1] += numpy.einsum('ka,jikb->ijba', -t1, tmp)
-            tmp1 = numpy.ndarray((nocc,nocc*nvir), buffer=buf1)
-            tmp2 = numpy.ndarray((nocc*nvir,nocc), buffer=buf2)
-            for j in range(p1-p0):
-                tmp = lib.ddot(t1, eris_oovv[j].reshape(-1,nvir).T, 1, tmp1)
-                lib.transpose(_cp(tmp).reshape(nocc,nocc,nvir), axes=(0,2,1), out=tmp2)
-                t2new[:,p0+j] -= lib.ddot(tmp2, t1).reshape(nocc,nvir,nvir)
-        eris_oovv = None
-
-        for i in range(p1-p0):
-            t2new[p0+i] += eris_ovov[i].transpose(1,0,2) * .5
-        t1new[p0:p1] += numpy.einsum('jb,iajb->ia', 2*t1, eris_ovov)
-        #:tmp = numpy.einsum('ic,jbkc->jibk', t1, eris_ovov)
-        #:t2new[p0:p1] += numpy.einsum('ka,jibk->jiba', -t1, tmp)
-        for j in range(p1-p0):
-            lib.ddot(t1, eris_ovov[j].reshape(-1,nvir).T, 1, tmp1)
-            lib.ddot(tmp1.reshape(-1,nocc), t1, -1, t2new[p0+j].reshape(-1,nvir), 1)
-        tmp1 = tmp2 = tmp = None
-
-        fov[p0:p1] += numpy.einsum('kc,iakc->ia', t1, eris_ovov) * 2
-        fov[p0:p1] -= numpy.einsum('kc,icka->ia', t1, eris_ovov)
-
-    #: fvv -= numpy.einsum('ijca,ibjc->ab', theta, eris.ovov)
-    #: foo += numpy.einsum('iakb,jkba->ij', eris.ovov, theta)
-        tau = numpy.ndarray((nocc,nvir,nvir), buffer=buf1)
-        theta = numpy.ndarray((nocc,nvir,nvir), buffer=buf2)
-        for i in range(p1-p0):
-            tau = numpy.einsum('a,jb->jab', t1[p0+i]*.5, t1, out=tau)
-            tau += t2[p0+i]
-            theta = lib.transpose(tau, axes=(0,2,1), out=theta)
-            theta *= 2
-            theta -= tau
-            vov = lib.transpose(eris_ovov[i].reshape(nvir,-1), out=tau)
-            lib.ddot(vov.reshape(nocc,-1), theta.reshape(nocc,-1).T, 1, foo, 1)
-            lib.ddot(theta.reshape(-1,nvir).T, eris_ovov[i].reshape(nvir,-1).T, -1, fvv, 1)
-        tau = theta = vov = None
-
-    #: theta = t2.transpose(0,2,1,3) * 2 - t2.transpose(0,3,2,1)
-    #: t1new += numpy.einsum('jb,ijba->ia', fov, theta)
-    #: t1new -= numpy.einsum('kijb,kjba->ia', eris_ooov, theta)
-        theta = numpy.ndarray((p1-p0,nvir,nocc,nvir), buffer=buf1)
-        for i in range(p1-p0):
-            tmp = t2[p0+i].transpose(0,2,1) * 2
-            tmp-= t2[p0+i]
-            lib.ddot(eris_ooov[i].reshape(nocc,-1),
-                     tmp.reshape(-1,nvir), -1, t1new, 1)
-            lib.transpose(_cp(tmp).reshape(-1,nvir), out=theta[i])  # theta[i] = tmp.transpose(2,0,1)
-        t1new += numpy.einsum('jb,jbia->ia', fov[p0:p1], theta)
-        eris_ooov = None
-
-    #: wOVov += eris.ovov
-    #: tau = theta - numpy.einsum('ic,kb->ikcb', t1, t1*2)
-    #: wOVov += .5 * numpy.einsum('jakc,ikcb->jiba', eris.ovov, tau)
-    #: wOVov -= .5 * numpy.einsum('jcka,ikcb->jiba', eris.ovov, t2)
-    #: t2new += numpy.einsum('ikca,kjbc->ijba', theta, wOVov)
-        for i in range(p1-p0):
-            wOoVv[:,i] += wooVV[i]*.5  #: jiba + ijba*.5
-        wOVov = lib.transpose(wOoVv.reshape(nocc,-1,nvir), axes=(0,2,1), out=buf5)
-        wOVov = wOVov.reshape(nocc,nvir,-1,nvir)
-        eris_OVov = lib.transpose(eris_ovov.reshape(-1,nov), out=buf3)
-        eris_OVov = eris_OVov.reshape(nocc,nvir,-1,nvir)
-        wOVov += eris_OVov
-        theta = theta.reshape(-1,nov)
-        for i in range(nocc):  # OVov-OVov.transpose(0,3,2,1)*.5
-            eris_OVov[i] -= eris_OVov[i].transpose(2,1,0)*.5
-        for j0, j1 in lib.prange(0, nocc, blksize):
-            tau = numpy.ndarray((j1-j0,nvir,nocc,nvir), buffer=buf2)
-            for i in range(j1-j0):
-                tau[i]  = t2[j0+i].transpose(1,0,2) * 2
-                tau[i] -= t2[j0+i].transpose(2,0,1)
-                tau[i] -= numpy.einsum('a,jb->bja', t1[j0+i]*2, t1)
-            #: wOVov[j0:j1] += .5 * numpy.einsum('iakc,jbkc->jbai', eris_ovov, tau)
-            lib.ddot(tau.reshape(-1,nov), eris_OVov.reshape(nov,-1),
-                     .5, wOVov[j0:j1].reshape((j1-j0)*nvir,-1), 1)
-
-            #theta = t2[p0:p1] * 2 - t2[p0:p1].transpose(0,1,3,2)
-            #: t2new[j0:j1] += numpy.einsum('iack,jbck->jiba', theta, wOVov[j0:j1])
-            tmp = lib.ddot(wOVov[j0:j1].reshape((j1-j0)*nvir,-1), theta, 1,
-                           tau.reshape(-1,nov)).reshape(-1,nvir,nocc,nvir)
-            for i in range(j1-j0):
-                t2new[j0+i] += tmp[i].transpose(1,0,2)
-        theta = wOoVv = wOVov = eris_OVov = tmp = tau = None
-        time2 = log.timer_debug1('wOVov [%d:%d]'%(p0, p1), *time2)
->>>>>>> 39976b0a
 
     ft_ij = foo + numpy.einsum('ja,ia->ij', .5*t1, fov)
     ft_ab = fvv - numpy.einsum('ia,ib->ab', .5*t1, fov)
@@ -653,18 +454,9 @@
     nvir = nmo - nocc
     nov = nocc * nvir
     t1 = vector[:nov].copy().reshape((nocc,nvir))
-<<<<<<< HEAD
-    t2 = numpy.empty((nocc,nocc,nvir,nvir), vector.dtype)
-    t2tril = vector[nov:].reshape(nocc*(nocc+1)//2,nvir,nvir)
-    idx = numpy.tril_indices(nocc)
-    t2[idx[0],idx[1]] = t2tril
-    t2[idx[1],idx[0]] = t2tril.transpose(0,2,1)
-    return t1, t2
-=======
     t2 = lib.unpack_tril(vector[nov:])
     t2 = t2.reshape(nocc,nvir,nocc,nvir).transpose(0,2,1,3)
     return t1, numpy.asarray(t2, order='C')
->>>>>>> 39976b0a
 
 
 def energy(mycc, t1, t2, eris):
