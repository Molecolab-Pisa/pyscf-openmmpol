--- conflicted
+++ resolved
@@ -501,28 +501,19 @@
             dm_kpts = lib.asarray([dm]*len(self.kpts))
 
         if cell.dimension < 3:
-            ne = np.einsum('kij,kji->k', dm_kpts, self.get_ovlp(cell)).real
-<<<<<<< HEAD
+            ne = np.einsum('kij,kji->', dm_kpts, self.get_ovlp(cell)).real
             # FIXME: consider the fractional num_electron or not? This maybe
             # relates to the charged system.
             nkpts = len(self.kpts)
-            nelectron = float(self.cell.tot_electrons(nkpts)) / nkpts
-            if np.any(abs(ne - nelectron) > 1e-7):
-=======
-            nelec = cell.nelectron
-            if np.any(abs(ne - nelec) > 1e-7):
->>>>>>> 9315fd69
+            nelectron = self.cell.tot_electrons(nkpts)
+            if abs(ne - nelectron) > 1e-7*nkpts:
                 logger.warn(self, 'Big error detected in the electron number '
                             'of initial guess density matrix (Ne/cell = %g)!\n'
                             '  This can cause huge error in Fock matrix and '
                             'lead to instability in SCF for low-dimensional '
-                            'systems.\n  DM is normalized to correct number '
-                            'of electrons', ne.mean())
-<<<<<<< HEAD
-                dm_kpts *= nelectron / ne.reshape(-1,1,1)
-=======
-                dm_kpts *= (nelec / ne).reshape(-1,1,1)
->>>>>>> 9315fd69
+                            'systems.\n  DM is normalized to the number '
+                            'of electrons', ne.mean()/nkpts)
+                dm_kpts *= (nelectron / ne).reshape(-1,1,1)
         return dm_kpts
 
     def init_guess_by_1e(self, cell=None):
