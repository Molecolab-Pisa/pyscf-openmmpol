--- conflicted
+++ resolved
@@ -57,12 +57,10 @@
     T = adc.get_trans_moments()
 
     spec_factors,X = adc.get_spec_factors(T, U, nroots)
-<<<<<<< HEAD
+
     F = spec_analyze(adc, X, nroots)
-=======
     F = adc.eigenvector_analyze(U, nroots)
   
->>>>>>> 38a073a8
     nfalse = np.shape(conv)[0] - np.sum(conv)
     if nfalse >= 1:
         print ("*************************************************************")
@@ -2340,32 +2338,6 @@
 
     return P,X
 
-
-#def analyze(adc, T, U, nroots=1):
-<<<<<<< HEAD
-
-#    myadc.eigenvector_analyze(adc, U, nroots=1)
-#    myadc.spec_analyze(adc, T, U, nroots=1)
-
-#def eigenvector_analyze(adc, U, nroots=1):
-
-
-def spec_analyze(adc, X, nroots):
-
-    X_2 = (X**2)*2
-
-    thresh = 0.00000001
-
-    for i in range(X_2.shape[1]):
-
-        print('\n',"ROOT", i , '\n')
-=======
-
-    #F = adc.eigenvector_analyze(adc, U, nroots=1)
-    #adc.spec_analyze(adc, T, U, nroots=1)
-
-    #return F
-
 def eigenvector_analyze_ip(adc, U, nroots=1):
     
     nocc = adc._nocc
@@ -2428,7 +2400,15 @@
         print("Doubles block: ", doubles_unique) 
     return U
 
->>>>>>> 38a073a8
+def spec_analyze(adc, X, nroots):
+
+    X_2 = (X**2)*2
+
+    thresh = 0.00000001
+
+    for i in range(X_2.shape[1]):
+
+        print('\n',"ROOT", i , '\n')
 
         sort = np.argsort(-X_2[:,i])
         X_2_row = X_2[:,i]
@@ -2444,6 +2424,9 @@
         index_mo = sort[X_2_row > thresh]+1
 
         for c in range(index_mo.shape[0]):
+            #logger.info(HF MO, '%d  Spec. Contribution %.10f   Orbital symmetry %s',
+             #            index_mo[c], spec_Contribution[c], sym[c])
+
 
             print("HF MO",index_mo[c],"Spec. Contribution", spec_Contribution[c], "Orb symmetry", sym[c], '\n')
         print("Spec. Factor", np.sum(spec_Contribution),'\n')
@@ -2519,13 +2502,10 @@
     compute_trans_moments = ea_compute_trans_moments
     get_trans_moments = get_trans_moments
     get_spec_factors = get_spec_factors_ea
-<<<<<<< HEAD
+
     spec_analyze = spec_analyze
-
-=======
     #eigenvector_analyze = eigenvector_analyze_ea
-    
->>>>>>> 38a073a8
+
     def get_init_guess(self, nroots=1, diag=None, ascending = True):
        if diag is None :
            diag = self.ea_adc_diag()
@@ -2623,11 +2603,9 @@
     compute_trans_moments = ip_compute_trans_moments
     get_trans_moments = get_trans_moments
     get_spec_factors = get_spec_factors_ip
-<<<<<<< HEAD
+
     spec_analyze = spec_analyze
-=======
     eigenvector_analyze = eigenvector_analyze_ip
->>>>>>> 38a073a8
 
     def get_init_guess(self, nroots=1, diag=None, ascending = True):
         if diag is None :
