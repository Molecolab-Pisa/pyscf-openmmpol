# Copyright 2014-2019 The PySCF Developers. All Rights Reserved.
#
# Licensed under the Apache License, Version 2.0 (the "License");
# you may not use this file except in compliance with the License.
# You may obtain a copy of the License at
#
#     http://www.apache.org/licenses/LICENSE-2.0
#
# Unless required by applicable law or agreed to in writing, software
# distributed under the License is distributed on an "AS IS" BASIS,
# WITHOUT WARRANTIES OR CONDITIONS OF ANY KIND, either express or implied.
# See the License for the specific language governing permissions and
# limitations under the License.
#
# Author: Samragni Banerjee <samragnibanerjee4@gmail.com>
#         Alexander Sokolov <alexander.y.sokolov@gmail.com>
#

'''
Unrestricted algebraic diagrammatic construction
'''
import time
import numpy as np
from pyscf import lib
from pyscf.lib import logger
from pyscf.adc import uadc_ao2mo
from pyscf.adc import radc_ao2mo
from pyscf import __config__

def kernel(adc, nroots=1, guess=None, eris=None, verbose=None):

    adc.method = adc.method.lower()
    if adc.method not in ("adc(2)", "adc(2)-x", "adc(3)"):
       raise NotImplementedError(adc.method)

    cput0 = (time.clock(), time.time())
    log = logger.Logger(adc.stdout, adc.verbose)
    if adc.verbose >= logger.WARN:
        adc.check_sanity()
    adc.dump_flags()

    if eris is None:
        eris = adc.transform_integrals()

    imds = adc.get_imds(eris)
    matvec, diag = adc.gen_matvec(imds, eris)

    guess = adc.get_init_guess(nroots, diag, ascending = True)

    conv, E, U = lib.linalg_helper.davidson1(lambda xs : [matvec(x) for x in xs], guess, diag, nroots=nroots, verbose=log, tol=adc.conv_tol, max_cycle=adc.max_cycle, max_space=adc.max_space)

    U = np.array(U)

    T = adc.get_trans_moments()

    spec_factors = adc.get_spec_factors(T, U, nroots)

    nfalse = np.shape(conv)[0] - np.sum(conv)
    if nfalse >= 1:
        print ("*************************************************************")
        print (" WARNING : ", "Davidson iterations for ",nfalse, "root(s) not converged")
        print ("*************************************************************")

    if adc.verbose >= logger.INFO:
        if nroots == 1:
            logger.info(adc, '%s root %d    Energy (Eh) = %.8f    Energy (eV) = %.8f    Spec factors = %.8f    conv = %s',
                         adc.method, 0, E, E*27.2114, spec_factors, conv)
        else :
            for n, en, pn, convn in zip(range(nroots), E, spec_factors, conv):
                logger.info(adc, '%s root %d    Energy (Eh) = %.8f    Energy (eV) = %.8f    Spec factors = %.8f    conv = %s',
                          adc.method, n, en, en*27.2114, pn, convn)
        log.timer('ADC', *cput0)

    return E, U, spec_factors


def compute_amplitudes_energy(myadc, eris, verbose=None):

    t1, t2 = myadc.compute_amplitudes(eris)
    e_corr = myadc.compute_energy(t1, t2, eris)

    return e_corr, t1, t2


def compute_amplitudes(myadc, eris):

    if myadc.method not in ("adc(2)", "adc(2)-x", "adc(3)"):
        raise NotImplementedError(myadc.method)

    nocc_a = myadc._nocc[0]
    nocc_b = myadc._nocc[1]
    nvir_a = myadc._nvir[0]
    nvir_b = myadc._nvir[1]

    eris_oovv = eris.oovv
    eris_OOVV = eris.OOVV
    eris_ooVV = eris.ooVV
    eris_OOvv = eris.OOvv
    eris_ovov = eris.ovov
    eris_OVOV = eris.OVOV
    eris_ovOV = eris.ovOV
    eris_OVov = eris.OVov
    eris_ovoo = eris.ovoo
    eris_OVoo = eris.OVoo
    eris_ovOO = eris.ovOO
    eris_OVOO = eris.OVOO

    e_a = myadc.mo_energy_a
    e_b = myadc.mo_energy_b

    ab_ind_a = np.tril_indices(nvir_a, k=-1)
    ab_ind_b = np.tril_indices(nvir_b, k=-1)

    d_ij_a = e_a[:nocc_a][:,None] + e_a[:nocc_a]
    d_ij_b = e_b[:nocc_b][:,None] + e_b[:nocc_b]
    d_ij_ab = e_a[:nocc_a][:,None] + e_b[:nocc_b]

    d_ab_a = e_a[nocc_a:][:,None] + e_a[nocc_a:]
    d_ab_b = e_b[nocc_b:][:,None] + e_b[nocc_b:]
    d_ab_ab = e_a[nocc_a:][:,None] + e_b[nocc_b:]

    D2_a = d_ij_a.reshape(-1,1) - d_ab_a.reshape(-1)
    D2_b = d_ij_b.reshape(-1,1) - d_ab_b.reshape(-1)
    D2_ab = d_ij_ab.reshape(-1,1) - d_ab_ab.reshape(-1)

    D2_a = D2_a.reshape((nocc_a,nocc_a,nvir_a,nvir_a))
    D2_b = D2_b.reshape((nocc_b,nocc_b,nvir_b,nvir_b))
    D2_ab = D2_ab.reshape((nocc_a,nocc_b,nvir_a,nvir_b))

    D1_a = e_a[:nocc_a][:None].reshape(-1,1) - e_a[nocc_a:].reshape(-1)
    D1_b = e_b[:nocc_b][:None].reshape(-1,1) - e_b[nocc_b:].reshape(-1)
    D1_a = D1_a.reshape((nocc_a,nvir_a))
    D1_b = D1_b.reshape((nocc_b,nvir_b))

    # Compute first-order doubles t2 (tijab)

    v2e_oovv = eris_ovov[:].transpose(0,2,1,3).copy()
    v2e_oovv -= eris_ovov[:].transpose(0,2,3,1).copy()
    v2e_OOVV = eris_OVOV[:].transpose(0,2,1,3).copy()
    v2e_OOVV -= eris_OVOV[:].transpose(0,2,3,1).copy()
    v2e_oOvV = eris_ovOV[:].transpose(0,2,1,3).copy()

    t2_1_a = v2e_oovv/D2_a
    t2_1_b = v2e_OOVV/D2_b
    t2_1_ab = v2e_oOvV/D2_ab

    t2_1 = (t2_1_a , t2_1_ab, t2_1_b)

    # Compute second-order singles t1 (tij)

    eris_ovvv = radc_ao2mo.unpack_eri_1(eris.ovvv, nvir_a)
    t1_2_a = 0.5*lib.einsum('kdac,ikcd->ia',eris_ovvv,t2_1_a,optimize=True)
    t1_2_a -= 0.5*lib.einsum('kcad,ikcd->ia',eris_ovvv,t2_1_a,optimize=True)
    del eris_ovvv
    t1_2_a -= 0.5*lib.einsum('lcki,klac->ia',eris_ovoo,t2_1_a,optimize=True)
    t1_2_a += 0.5*lib.einsum('kcli,klac->ia',eris_ovoo,t2_1_a,optimize=True)
    eris_OVvv = radc_ao2mo.unpack_eri_1(eris.OVvv, nvir_a)
    t1_2_a += lib.einsum('kdac,ikcd->ia',eris_OVvv,t2_1_ab,optimize=True)
    del eris_OVvv
    t1_2_a -= lib.einsum('lcki,klac->ia',eris_OVoo,t2_1_ab,optimize=True)
    eris_OVVV = radc_ao2mo.unpack_eri_1(eris.OVVV, nvir_b)
    t1_2_b = 0.5*lib.einsum('kdac,ikcd->ia',eris_OVVV,t2_1_b,optimize=True)
    t1_2_b -= 0.5*lib.einsum('kcad,ikcd->ia',eris_OVVV,t2_1_b,optimize=True)
    del eris_OVVV
    t1_2_b -= 0.5*lib.einsum('lcki,klac->ia',eris_OVOO,t2_1_b,optimize=True)
    t1_2_b += 0.5*lib.einsum('kcli,klac->ia',eris_OVOO,t2_1_b,optimize=True)
    eris_ovVV = radc_ao2mo.unpack_eri_1(eris.ovVV, nvir_b)
    t1_2_b += lib.einsum('kdac,kidc->ia',eris_ovVV,t2_1_ab,optimize=True)
    del eris_ovVV
    t1_2_b -= lib.einsum('lcki,lkca->ia',eris_ovOO,t2_1_ab)

    t1_2_a = t1_2_a/D1_a
    t1_2_b = t1_2_b/D1_b

    t1_2 = (t1_2_a , t1_2_b)
    t2_2 = (None,)
    t1_3 = (None,)

    if (myadc.method == "adc(2)-x" or myadc.method == "adc(3)"):

    # Compute second-order doubles t2 (tijab)

        eris_oooo = eris.oooo
        eris_OOOO = eris.OOOO
        eris_ooOO = eris.ooOO
        eris_ovvo = eris.ovvo
        eris_OVVO = eris.OVVO
        eris_OVvo = eris.OVvo
        eris_ovVO = eris.ovVO

        t2_2_temp = None
        if isinstance(eris.vvvv_p, list):
            t2_2_temp = contract_ladder_outcore_antisym(myadc,t2_1_a,eris,spin="alpha")
        else:
            eris_vvvv = eris.vvvv_p
            temp = np.ascontiguousarray(t2_1_a[:,:,ab_ind_a[0],ab_ind_a[1]])
            t2_2_temp = np.dot(temp,eris_vvvv.T)
            del eris_vvvv

        t2_2_a = np.zeros((nocc_a,nocc_a,nvir_a,nvir_a))   
        t2_2_a[:,:,ab_ind_a[0],ab_ind_a[1]] = t2_2_temp    
        t2_2_a[:,:,ab_ind_a[1],ab_ind_a[0]] = -t2_2_temp    
        t2_2_a += 0.5*lib.einsum('kilj,klab->ijab', eris_oooo, t2_1_a,optimize=True)
        t2_2_a -= 0.5*lib.einsum('kjli,klab->ijab', eris_oooo, t2_1_a,optimize=True)

        temp = lib.einsum('kcbj,kica->ijab',eris_ovvo,t2_1_a,optimize=True)
        temp -= lib.einsum('kjbc,kica->ijab',eris_oovv,t2_1_a,optimize=True)
        temp_1 = lib.einsum('kcbj,ikac->ijab',eris_OVvo,t2_1_ab,optimize=True)

        t2_2_a += temp - temp.transpose(1,0,2,3) - temp.transpose(0,1,3,2) + temp.transpose(1,0,3,2)
        t2_2_a += temp_1 - temp_1.transpose(1,0,2,3) - temp_1.transpose(0,1,3,2) + temp_1.transpose(1,0,3,2)
 

        t2_2_temp = None
        if isinstance(eris.VVVV_p, list):
            t2_2_temp = contract_ladder_outcore_antisym(myadc,t2_1_b,eris,spin="beta")
        else:
            eris_VVVV = eris.VVVV_p
            temp = np.ascontiguousarray(t2_1_b[:,:,ab_ind_b[0],ab_ind_b[1]])
            t2_2_temp = np.dot(temp,eris_VVVV.T)
            del eris_VVVV

        t2_2_b = np.zeros((nocc_b,nocc_b,nvir_b,nvir_b))   
        t2_2_b[:,:,ab_ind_b[0],ab_ind_b[1]] = t2_2_temp    
        t2_2_b[:,:,ab_ind_b[1],ab_ind_b[0]] = -t2_2_temp    
        t2_2_b += 0.5*lib.einsum('kilj,klab->ijab', eris_OOOO, t2_1_b,optimize=True)
        t2_2_b -= 0.5*lib.einsum('kjli,klab->ijab', eris_OOOO, t2_1_b,optimize=True)

        temp = lib.einsum('kcbj,kica->ijab',eris_OVVO,t2_1_b,optimize=True)
        temp -= lib.einsum('kjbc,kica->ijab',eris_OOVV,t2_1_b,optimize=True)
        temp_1 = lib.einsum('kcbj,kica->ijab',eris_ovVO,t2_1_ab,optimize=True)

        t2_2_b += temp - temp.transpose(1,0,2,3) - temp.transpose(0,1,3,2) + temp.transpose(1,0,3,2)
        t2_2_b += temp_1 - temp_1.transpose(1,0,2,3) - temp_1.transpose(0,1,3,2) + temp_1.transpose(1,0,3,2)


        if isinstance(eris.vVvV_p, list):
            t2_2_ab = contract_ladder_outcore(myadc,t2_1_ab,eris)
        else:
            temp = t2_1_ab.reshape(nocc_a*nocc_b,nvir_a*nvir_b)
            eris_vVvV = eris.vVvV_p
            t2_2_ab = np.dot(temp,eris_vVvV.T).reshape(nocc_a,nocc_b,nvir_a,nvir_b)

        t2_2_ab += lib.einsum('kilj,klab->ijab',eris_ooOO,t2_1_ab,optimize=True)
        t2_2_ab += lib.einsum('kcbj,kica->ijab',eris_ovVO,t2_1_a,optimize=True)
        t2_2_ab += lib.einsum('kcbj,ikac->ijab',eris_OVVO,t2_1_ab,optimize=True)
        t2_2_ab -= lib.einsum('kjbc,ikac->ijab',eris_OOVV,t2_1_ab,optimize=True)
        t2_2_ab -= lib.einsum('kibc,kjac->ijab',eris_ooVV,t2_1_ab,optimize=True)
        t2_2_ab -= lib.einsum('kjac,ikcb->ijab',eris_OOvv,t2_1_ab,optimize=True)
        t2_2_ab += lib.einsum('kcai,kjcb->ijab',eris_OVvo,t2_1_b,optimize=True)
        t2_2_ab += lib.einsum('kcai,kjcb->ijab',eris_ovvo,t2_1_ab,optimize=True)
        t2_2_ab -= lib.einsum('kiac,kjcb->ijab',eris_oovv,t2_1_ab,optimize=True)

        t2_2_a = t2_2_a/D2_a
        t2_2_b = t2_2_b/D2_b
        t2_2_ab = t2_2_ab/D2_ab
         
        t2_2 = (t2_2_a , t2_2_ab, t2_2_b)

    if (myadc.method == "adc(3)"):
    # Compute third-order singles (tij)

        eris_ovoo = eris.ovoo
        eris_OVOO = eris.OVOO
        eris_OVoo = eris.OVoo
        eris_ovOO = eris.ovOO

        t1_3 = (None,)

        t1_3_a = lib.einsum('d,ilad,ld->ia',e_a[nocc_a:],t2_1_a,t1_2_a,optimize=True)
        t1_3_a += lib.einsum('d,ilad,ld->ia',e_b[nocc_b:],t2_1_ab,t1_2_b,optimize=True)
 
        t1_3_b  = lib.einsum('d,ilad,ld->ia',e_b[nocc_b:],t2_1_b, t1_2_b,optimize=True)
        t1_3_b += lib.einsum('d,lida,ld->ia',e_a[nocc_a:],t2_1_ab,t1_2_a,optimize=True)
 
        t1_3_a -= lib.einsum('l,ilad,ld->ia',e_a[:nocc_a],t2_1_a, t1_2_a,optimize=True)
        t1_3_a -= lib.einsum('l,ilad,ld->ia',e_b[:nocc_b],t2_1_ab,t1_2_b,optimize=True)
 
        t1_3_b -= lib.einsum('l,ilad,ld->ia',e_b[:nocc_b],t2_1_b, t1_2_b,optimize=True)
        t1_3_b -= lib.einsum('l,lida,ld->ia',e_a[:nocc_a],t2_1_ab,t1_2_a,optimize=True)
 
        t1_3_a += 0.5*lib.einsum('a,ilad,ld->ia',e_a[nocc_a:],t2_1_a, t1_2_a,optimize=True)
        t1_3_a += 0.5*lib.einsum('a,ilad,ld->ia',e_a[nocc_a:],t2_1_ab,t1_2_b,optimize=True)
 
        t1_3_b += 0.5*lib.einsum('a,ilad,ld->ia',e_b[nocc_b:],t2_1_b, t1_2_b,optimize=True)
        t1_3_b += 0.5*lib.einsum('a,lida,ld->ia',e_b[nocc_b:],t2_1_ab,t1_2_a,optimize=True)
 
        t1_3_a -= 0.5*lib.einsum('i,ilad,ld->ia',e_a[:nocc_a],t2_1_a, t1_2_a,optimize=True)
        t1_3_a -= 0.5*lib.einsum('i,ilad,ld->ia',e_a[:nocc_a],t2_1_ab,t1_2_b,optimize=True)
 
        t1_3_b -= 0.5*lib.einsum('i,ilad,ld->ia',e_b[:nocc_b],t2_1_b, t1_2_b,optimize=True)
        t1_3_b -= 0.5*lib.einsum('i,lida,ld->ia',e_b[:nocc_b],t2_1_ab,t1_2_a,optimize=True)
 
        t1_3_a += lib.einsum('ld,iald->ia',t1_2_a,eris_ovov,optimize=True)
        t1_3_a -= lib.einsum('ld,laid->ia',t1_2_a,eris_ovov,optimize=True)
        t1_3_a += lib.einsum('ld,iald->ia',t1_2_b,eris_ovOV,optimize=True)
 
        t1_3_b += lib.einsum('ld,iald->ia',t1_2_b,eris_OVOV ,optimize=True)
        t1_3_b -= lib.einsum('ld,laid->ia',t1_2_b,eris_OVOV ,optimize=True)
        t1_3_b += lib.einsum('ld,ldia->ia',t1_2_a,eris_ovOV,optimize=True)
 
        t1_3_a += lib.einsum('ld,ldai->ia',t1_2_a,eris_ovvo ,optimize=True)
        t1_3_a -= lib.einsum('ld,liad->ia',t1_2_a,eris_oovv ,optimize=True)
        t1_3_a += lib.einsum('ld,ldai->ia',t1_2_b,eris_OVvo,optimize=True)
 
        t1_3_b += lib.einsum('ld,ldai->ia',t1_2_b,eris_OVVO ,optimize=True)
        t1_3_b -= lib.einsum('ld,liad->ia',t1_2_b,eris_OOVV ,optimize=True)
        t1_3_b += lib.einsum('ld,ldai->ia',t1_2_a,eris_ovVO,optimize=True)
 
        t1_3_a -= 0.5*lib.einsum('lmad,mdli->ia',t2_2_a,eris_ovoo,optimize=True)
        t1_3_a += 0.5*lib.einsum('lmad,ldmi->ia',t2_2_a,eris_ovoo,optimize=True)
        t1_3_a -=     lib.einsum('lmad,mdli->ia',t2_2_ab,eris_OVoo,optimize=True)
 
        t1_3_b -= 0.5*lib.einsum('lmad,mdli->ia',t2_2_b,eris_OVOO,optimize=True)
        t1_3_b += 0.5*lib.einsum('lmad,ldmi->ia',t2_2_b,eris_OVOO,optimize=True)
        t1_3_b -=     lib.einsum('mlda,mdli->ia',t2_2_ab,eris_ovOO,optimize=True)
 
        eris_ovvv = radc_ao2mo.unpack_eri_1(eris.ovvv, nvir_a)
        t1_3_a += 0.5*lib.einsum('ilde,lead->ia',t2_2_a,eris_ovvv,optimize=True)
        t1_3_a -= 0.5*lib.einsum('ilde,ldae->ia',t2_2_a,eris_ovvv,optimize=True)
        t1_3_a -= lib.einsum('ildf,mefa,lmde->ia',t2_1_a, eris_ovvv,  t2_1_a ,optimize=True)
        t1_3_a += lib.einsum('ildf,mafe,lmde->ia',t2_1_a, eris_ovvv,  t2_1_a ,optimize=True)
        t1_3_a += lib.einsum('ilfd,mefa,mled->ia',t2_1_ab,eris_ovvv, t2_1_ab,optimize=True)
        t1_3_a -= lib.einsum('ilfd,mafe,mled->ia',t2_1_ab,eris_ovvv, t2_1_ab,optimize=True)
        t1_3_a += 0.5*lib.einsum('ilaf,mefd,lmde->ia',t2_1_a,eris_ovvv,t2_1_a,optimize=True)
        t1_3_a -= 0.5*lib.einsum('ilaf,mdfe,lmde->ia',t2_1_a,eris_ovvv,t2_1_a,optimize=True)
        t1_3_b += 0.5*lib.einsum('lifa,mefd,lmde->ia',t2_1_ab,eris_ovvv,t2_1_a,optimize=True)
        t1_3_b -= 0.5*lib.einsum('lifa,mdfe,lmde->ia',t2_1_ab,eris_ovvv,t2_1_a,optimize=True)
        t1_3_a += 0.5*lib.einsum('lmdf,iaef,lmde->ia',t2_1_a,eris_ovvv,t2_1_a,optimize=True)
        t1_3_a -= 0.5*lib.einsum('lmdf,ifea,lmde->ia',t2_1_a,eris_ovvv,t2_1_a,optimize=True)
        t1_3_a += lib.einsum('mlfd,iaef,mled->ia',t2_1_ab,eris_ovvv,t2_1_ab,optimize=True)
        t1_3_a -= lib.einsum('mlfd,ifea,mled->ia',t2_1_ab,eris_ovvv,t2_1_ab,optimize=True)
        t1_3_a -= 0.25*lib.einsum('lmef,iedf,lmad->ia',t2_1_a,eris_ovvv,t2_1_a,optimize=True)
        t1_3_a += 0.25*lib.einsum('lmef,ifde,lmad->ia',t2_1_a,eris_ovvv,t2_1_a,optimize=True)
        del eris_ovvv

        eris_OVVV = radc_ao2mo.unpack_eri_1(eris.OVVV, nvir_b)
        t1_3_b += 0.5*lib.einsum('ilde,lead->ia',t2_2_b,eris_OVVV,optimize=True)
        t1_3_b -= 0.5*lib.einsum('ilde,ldae->ia',t2_2_b,eris_OVVV,optimize=True)
        t1_3_b -= lib.einsum('ildf,mefa,lmde->ia',t2_1_b,eris_OVVV,t2_1_b,optimize=True)
        t1_3_b += lib.einsum('ildf,mafe,lmde->ia',t2_1_b,eris_OVVV,t2_1_b,optimize=True)
        t1_3_b += lib.einsum('lidf,mefa,lmde->ia',t2_1_ab,eris_OVVV,t2_1_ab,optimize=True)
        t1_3_b -= lib.einsum('lidf,mafe,lmde->ia',t2_1_ab,eris_OVVV,t2_1_ab,optimize=True)
        t1_3_a += 0.5*lib.einsum('ilaf,mefd,lmde->ia',t2_1_ab,eris_OVVV,t2_1_b,optimize=True)
        t1_3_a -= 0.5*lib.einsum('ilaf,mdfe,lmde->ia',t2_1_ab,eris_OVVV,t2_1_b,optimize=True)
        t1_3_b += 0.5*lib.einsum('ilaf,mefd,lmde->ia',t2_1_b,eris_OVVV,t2_1_b,optimize=True)
        t1_3_b -= 0.5*lib.einsum('ilaf,mdfe,lmde->ia',t2_1_b,eris_OVVV,t2_1_b,optimize=True)
        t1_3_b += 0.5*lib.einsum('lmdf,iaef,lmde->ia',t2_1_b,eris_OVVV,t2_1_b,optimize=True)
        t1_3_b -= 0.5*lib.einsum('lmdf,ifea,lmde->ia',t2_1_b,eris_OVVV,t2_1_b,optimize=True)
        t1_3_b += lib.einsum('lmdf,iaef,lmde->ia',t2_1_ab,eris_OVVV,t2_1_ab,optimize=True)
        t1_3_b -= lib.einsum('lmdf,ifea,lmde->ia',t2_1_ab,eris_OVVV,t2_1_ab,optimize=True)
        t1_3_b -= 0.25*lib.einsum('lmef,iedf,lmad->ia',t2_1_b,eris_OVVV,t2_1_b,optimize=True)
        t1_3_b += 0.25*lib.einsum('lmef,ifde,lmad->ia',t2_1_b,eris_OVVV,t2_1_b,optimize=True)
        del eris_OVVV

        eris_ovVV = radc_ao2mo.unpack_eri_1(eris.ovVV, nvir_b)
        t1_3_b += lib.einsum('lied,lead->ia',t2_2_ab,eris_ovVV,optimize=True)
        t1_3_a -= lib.einsum('ildf,mafe,mlde->ia',t2_1_ab,eris_ovVV,t2_1_ab,optimize=True)
        t1_3_b -= lib.einsum('ildf,mefa,mled->ia',t2_1_b,eris_ovVV,t2_1_ab,optimize=True)
        t1_3_b += lib.einsum('lidf,mefa,lmde->ia',t2_1_ab,eris_ovVV,t2_1_a,optimize=True)
        t1_3_a += lib.einsum('ilaf,mefd,mled->ia',t2_1_ab,eris_ovVV,t2_1_ab,optimize=True)
        t1_3_b += lib.einsum('ilaf,mefd,mled->ia',t2_1_b,eris_ovVV,t2_1_ab,optimize=True)
        t1_3_a += 0.5*lib.einsum('lmdf,iaef,lmde->ia',t2_1_b,eris_ovVV,t2_1_b,optimize=True)
        t1_3_a += lib.einsum('lmdf,iaef,lmde->ia',t2_1_ab,eris_ovVV,t2_1_ab,optimize=True)
        t1_3_a -= lib.einsum('lmef,iedf,lmad->ia',t2_1_ab,eris_ovVV,t2_1_ab,optimize=True)
        del eris_ovVV

        eris_OVvv = radc_ao2mo.unpack_eri_1(eris.OVvv, nvir_a)
        t1_3_a += lib.einsum('ilde,lead->ia',t2_2_ab,eris_OVvv,optimize=True)
        t1_3_a -= lib.einsum('ildf,mefa,lmde->ia',t2_1_a,eris_OVvv, t2_1_ab,optimize=True)
        t1_3_a += lib.einsum('ilfd,mefa,lmde->ia',t2_1_ab,eris_OVvv,t2_1_b ,optimize=True)
        t1_3_b -= lib.einsum('lifd,mafe,lmed->ia',t2_1_ab,eris_OVvv,t2_1_ab,optimize=True)
        t1_3_a += lib.einsum('ilaf,mefd,lmde->ia',t2_1_a,eris_OVvv,t2_1_ab,optimize=True)
        t1_3_b += lib.einsum('lifa,mefd,lmde->ia',t2_1_ab,eris_OVvv,t2_1_ab,optimize=True)
        t1_3_b += 0.5*lib.einsum('lmdf,iaef,lmde->ia',t2_1_a,eris_OVvv,t2_1_a,optimize=True)
        t1_3_b += lib.einsum('mlfd,iaef,mled->ia',t2_1_ab,eris_OVvv,t2_1_ab,optimize=True)
        temp = t2_1_ab.reshape(nocc_a*nocc_b,-1)
        eris_OVvv = eris_OVvv.transpose(3,1,2,0)
        eris_OVvv = eris_OVvv.copy()[:].reshape(nvir_a*nvir_b,-1)
        temp_2 = t2_1_ab.reshape(nocc_a*nocc_b*nvir_a,-1)
        int_1 = np.dot(temp,eris_OVvv).reshape(nocc_a*nocc_b*nvir_a,-1)
        t1_3_b -= np.dot(int_1.T,temp_2).reshape(nocc_b,nvir_b)
        del eris_OVvv
 
        t1_3_a += 0.25*lib.einsum('inde,lamn,lmde->ia',t2_1_a,eris_ovoo,t2_1_a,optimize=True)
        t1_3_a -= 0.25*lib.einsum('inde,maln,lmde->ia',t2_1_a,eris_ovoo,t2_1_a,optimize=True)
        t1_3_a += lib.einsum('inde,lamn,lmde->ia',t2_1_ab,eris_ovOO,t2_1_ab,optimize=True)
 
        t1_3_b += 0.25*lib.einsum('inde,lamn,lmde->ia',t2_1_b,eris_OVOO,t2_1_b,optimize=True)
        t1_3_b -= 0.25*lib.einsum('inde,maln,lmde->ia',t2_1_b,eris_OVOO,t2_1_b,optimize=True)
        t1_3_b += lib.einsum('nied,lamn,mled->ia',t2_1_ab,eris_OVoo,t2_1_ab,optimize=True)
 
        t1_3_a += 0.5*lib.einsum('inad,lemn,lmde->ia',t2_1_a,eris_ovoo,t2_1_a,optimize=True)
        t1_3_a -= 0.5*lib.einsum('inad,meln,lmde->ia',t2_1_a,eris_ovoo,t2_1_a,optimize=True)
        t1_3_a -= 0.5 * lib.einsum('inad,lemn,mlde->ia',t2_1_a,eris_OVoo,t2_1_ab,optimize=True)
        t1_3_a -= 0.5 * lib.einsum('inad,meln,lmde->ia',t2_1_a,eris_OVoo,t2_1_ab,optimize=True)
        t1_3_a -= 0.5 *lib.einsum('inad,lemn,lmed->ia',t2_1_ab,eris_ovOO,t2_1_ab,optimize=True)
        t1_3_a -= 0.5*lib.einsum('inad,meln,mled->ia',t2_1_ab,eris_ovOO,t2_1_ab,optimize=True)
        t1_3_a += 0.5*lib.einsum('inad,lemn,lmde->ia',t2_1_ab,eris_OVOO,t2_1_b,optimize=True)
        t1_3_a -= 0.5*lib.einsum('inad,meln,lmde->ia',t2_1_ab,eris_OVOO,t2_1_b,optimize=True)
 
        t1_3_b += 0.5*lib.einsum('inad,lemn,lmde->ia',t2_1_b,eris_OVOO,t2_1_b,optimize=True)
        t1_3_b -= 0.5*lib.einsum('inad,meln,lmde->ia',t2_1_b,eris_OVOO,t2_1_b,optimize=True)
        t1_3_b -= 0.5 * lib.einsum('inad,meln,mled->ia',t2_1_b,eris_ovOO,t2_1_ab,optimize=True)
        t1_3_b -= 0.5 * lib.einsum('inad,lemn,lmed->ia',t2_1_b,eris_ovOO,t2_1_ab,optimize=True)
        t1_3_b -= 0.5 *lib.einsum('nida,meln,lmde->ia',t2_1_ab,eris_OVoo,t2_1_ab,optimize=True)
        t1_3_b -= 0.5*lib.einsum('nida,lemn,mlde->ia',t2_1_ab,eris_OVoo,t2_1_ab,optimize=True)
        t1_3_b += 0.5*lib.einsum('nida,lemn,lmde->ia',t2_1_ab,eris_ovoo,t2_1_a,optimize=True)
        t1_3_b -= 0.5*lib.einsum('nida,meln,lmde->ia',t2_1_ab,eris_ovoo,t2_1_a,optimize=True)
 
        t1_3_a -= 0.5*lib.einsum('lnde,ianm,lmde->ia',t2_1_a,eris_ovoo,t2_1_a,optimize=True)
        t1_3_a += 0.5*lib.einsum('lnde,naim,lmde->ia',t2_1_a,eris_ovoo,t2_1_a,optimize=True)
        t1_3_a -= lib.einsum('nled,ianm,mled->ia',t2_1_ab,eris_ovoo,t2_1_ab,optimize=True)
        t1_3_a += lib.einsum('nled,naim,mled->ia',t2_1_ab,eris_ovoo,t2_1_ab,optimize=True)
        t1_3_a -= 0.5*lib.einsum('lnde,ianm,lmde->ia',t2_1_b,eris_ovOO,t2_1_b,optimize=True)
        t1_3_a -= lib.einsum('lnde,ianm,lmde->ia',t2_1_ab,eris_ovOO,t2_1_ab,optimize=True)
 
        t1_3_b -= 0.5*lib.einsum('lnde,ianm,lmde->ia',t2_1_b,eris_OVOO,t2_1_b,optimize=True)
        t1_3_b += 0.5*lib.einsum('lnde,naim,lmde->ia',t2_1_b,eris_OVOO,t2_1_b,optimize=True)
        t1_3_b -= lib.einsum('lnde,ianm,lmde->ia',t2_1_ab,eris_OVOO,t2_1_ab,optimize=True)
        t1_3_b += lib.einsum('lnde,naim,lmde->ia',t2_1_ab,eris_OVOO,t2_1_ab,optimize=True)
        t1_3_b -= 0.5*lib.einsum('lnde,ianm,lmde->ia',t2_1_a,eris_OVoo,t2_1_a,optimize=True)
        t1_3_b -= lib.einsum('nled,ianm,mled->ia',t2_1_ab,eris_OVoo,t2_1_ab,optimize=True)
 
        t1_3_a -= lib.einsum('lnde,ienm,lmad->ia',t2_1_a,eris_ovoo,t2_1_a,optimize=True)
        t1_3_a += lib.einsum('lnde,neim,lmad->ia',t2_1_a,eris_ovoo,t2_1_a,optimize=True)
        t1_3_a += lib.einsum('lnde,neim,lmad->ia',t2_1_ab,eris_OVoo,t2_1_a,optimize=True)
        t1_3_a += lib.einsum('nled,ienm,mlad->ia',t2_1_ab,eris_ovoo,t2_1_ab,optimize=True)
        t1_3_a -= lib.einsum('nled,neim,mlad->ia',t2_1_ab,eris_ovoo,t2_1_ab,optimize=True)
        t1_3_a += lib.einsum('lned,ienm,lmad->ia',t2_1_ab,eris_ovOO,t2_1_ab,optimize=True)
        t1_3_a -= lib.einsum('lnde,neim,mlad->ia',t2_1_b,eris_OVoo,t2_1_ab,optimize=True)
 
        t1_3_b -= lib.einsum('lnde,ienm,lmad->ia',t2_1_b,eris_OVOO,t2_1_b,optimize=True)
        t1_3_b += lib.einsum('lnde,neim,lmad->ia',t2_1_b,eris_OVOO,t2_1_b,optimize=True)
        t1_3_b += lib.einsum('nled,neim,lmad->ia',t2_1_ab,eris_ovOO,t2_1_b,optimize=True)
        t1_3_b += lib.einsum('lnde,ienm,lmda->ia',t2_1_ab,eris_OVOO,t2_1_ab,optimize=True)
        t1_3_b -= lib.einsum('lnde,neim,lmda->ia',t2_1_ab,eris_OVOO,t2_1_ab,optimize=True)
        t1_3_b += lib.einsum('nlde,ienm,mlda->ia',t2_1_ab,eris_OVoo,t2_1_ab,optimize=True)
        t1_3_b -= lib.einsum('lnde,neim,lmda->ia',t2_1_a,eris_ovOO,t2_1_ab,optimize=True)
 
        t1_3_a = t1_3_a/D1_a
        t1_3_b = t1_3_b/D1_b

        t1_3 = (t1_3_a, t1_3_b)

    t1 = (t1_2, t1_3)
    t2 = (t2_1, t2_2)

    return t1, t2


def compute_energy(myadc, t1, t2, eris):

    if myadc.method not in ("adc(2)", "adc(2)-x", "adc(3)"):
        raise NotImplementedError(myadc.method)

    nocc_a = myadc._nocc[0]
    nocc_b = myadc._nocc[1]
    nvir_a = myadc._nvir[0]
    nvir_b = myadc._nvir[1]

    eris_ovov = eris.ovov
    eris_OVOV = eris.OVOV
    eris_ovOV = eris.ovOV

    t2_1_a, t2_1_ab, t2_1_b  = t2[0]

    ab_ind_a = np.tril_indices(nvir_a, k=-1)
    ab_ind_b = np.tril_indices(nvir_b, k=-1)

    #Compute MP2 correlation energy

    e_mp2 = 0.25 * lib.einsum('ijab,iajb', t2_1_a, eris_ovov)
    e_mp2 -= 0.25 * lib.einsum('ijab,ibja', t2_1_a, eris_ovov)
    e_mp2 += lib.einsum('ijab,iajb', t2_1_ab, eris_ovOV)
    e_mp2 += 0.25 * lib.einsum('ijab,iajb', t2_1_b, eris_OVOV)
    e_mp2 -= 0.25 * lib.einsum('ijab,ibja', t2_1_b, eris_OVOV)

    e_corr = e_mp2

    if (myadc.method == "adc(3)"):

        #Compute MP3 correlation energy
        eris_oovv = eris.oovv
        eris_OOVV = eris.OOVV
        eris_OOvv = eris.OOvv
        eris_ooVV = eris.ooVV
        eris_ovvo = eris.ovvo
        eris_OVVO = eris.OVVO
        eris_OVvo = eris.OVvo
        eris_ovVO = eris.ovVO
        eris_oooo = eris.oooo
        eris_OOOO = eris.OOOO
        eris_ooOO = eris.ooOO

        t2_1_a_tril = np.ascontiguousarray(t2_1_a[:,:,ab_ind_a[0],ab_ind_a[1]])
        t2_1_b_tril = np.ascontiguousarray(t2_1_b[:,:,ab_ind_b[0],ab_ind_b[1]])

        if isinstance(eris.vvvv_p, list):
            temp_1_a = contract_ladder_outcore_antisym(myadc,t2_1_a,eris,spin="alpha")
        else : 
            eris_vvvv = eris.vvvv_p
            temp_1_a = np.dot(t2_1_a_tril,eris_vvvv.T)
            del eris_vvvv

        e_mp3 = 0.5 * lib.einsum('ijp,ijp',temp_1_a, t2_1_a_tril)
        del temp_1_a

        if isinstance(eris.VVVV_p, list):
            temp_1_b = contract_ladder_outcore_antisym(myadc,t2_1_b,eris,spin="beta")
        else : 
            eris_VVVV = eris.VVVV_p
            temp_1_b = np.dot(t2_1_b_tril,eris_VVVV.T)
            del eris_VVVV

        e_mp3 += 0.5 * lib.einsum('ijp,ijp',temp_1_b, t2_1_b_tril)
        del temp_1_b


        if isinstance(eris.vVvV_p, list):
            temp_1_ab = contract_ladder_outcore(myadc,t2_1_ab,eris)
        else : 
            temp = t2_1_ab.reshape(nocc_a*nocc_b,nvir_a*nvir_b)
            eris_vVvV = eris.vVvV_p
            temp_1_ab = np.dot(temp,eris_vVvV.T).reshape(nocc_a,nocc_b,nvir_a,nvir_b)

        e_mp3 +=  lib.einsum('ijcd,ijcd',temp_1_ab, t2_1_ab)
        del temp_1_ab

        temp_2_a =  lib.einsum('ijab,klab', t2_1_a, t2_1_a,optimize=True)
        e_mp3 += 0.125 * lib.einsum('ijkl,ikjl',temp_2_a, eris_oooo,optimize=True)
        e_mp3 -= 0.125 * lib.einsum('ijkl,iljk',temp_2_a, eris_oooo,optimize=True)
        del temp_2_a

        temp_2_b =  lib.einsum('ijab,klab', t2_1_b, t2_1_b,optimize=True)
        e_mp3 += 0.125 * lib.einsum('ijkl,ikjl',temp_2_b, eris_OOOO,optimize=True)
        e_mp3 -= 0.125 * lib.einsum('ijkl,iljk',temp_2_b, eris_OOOO,optimize=True)
        del temp_2_b

        temp_2_ab_1 =  lib.einsum('ijab,klab', t2_1_ab, t2_1_ab,optimize=True)
        e_mp3 +=  lib.einsum('ijkl,ikjl',temp_2_ab_1, eris_ooOO,optimize=True)
        del temp_2_ab_1

        temp_3_a = lib.einsum('ijab,ikcb->akcj', t2_1_a, t2_1_a,optimize=True)
        temp_3_a += lib.einsum('jiab,kicb->akcj', t2_1_ab, t2_1_ab,optimize=True)
        e_mp3 -= lib.einsum('akcj,kjac',temp_3_a, eris_oovv,optimize=True)
        e_mp3 += lib.einsum('akcj,kcaj',temp_3_a, eris_ovvo,optimize=True)
        del temp_3_a

        temp_3_b = lib.einsum('ijab,ikcb->akcj', t2_1_b, t2_1_b,optimize=True)
        temp_3_b += lib.einsum('ijba,ikbc->akcj', t2_1_ab, t2_1_ab,optimize=True)
        e_mp3 -= lib.einsum('akcj,kjac',temp_3_b, eris_OOVV,optimize=True)
        e_mp3 += lib.einsum('akcj,kcaj',temp_3_b, eris_OVVO,optimize=True)
        del temp_3_b

        temp_3_ab_1 = lib.einsum('ijab,ikcb->akcj', t2_1_ab, t2_1_ab,optimize=True)
        e_mp3 -= lib.einsum('akcj,kjac',temp_3_ab_1, eris_OOvv,optimize=True)
        del temp_3_ab_1
   
        temp_3_ab_2 = lib.einsum('jiba,kibc->akcj', t2_1_ab, t2_1_ab,optimize=True)
        e_mp3 -= lib.einsum('akcj,kjac',temp_3_ab_2, eris_ooVV,optimize=True)
        del temp_3_ab_2

        temp_3_ab_3 = -lib.einsum('ijab,ikbc->akcj', t2_1_a, t2_1_ab,optimize=True)
        temp_3_ab_3 -= lib.einsum('jiab,ikcb->akcj', t2_1_ab, t2_1_b,optimize=True)
        e_mp3 += lib.einsum('akcj,kcaj',temp_3_ab_3, eris_OVvo,optimize=True)
        del temp_3_ab_3

        temp_3_ab_4 = -lib.einsum('ijba,ikcb->akcj', t2_1_ab, t2_1_a,optimize=True)
        temp_3_ab_4 -= lib.einsum('ijab,kicb->akcj', t2_1_b, t2_1_ab,optimize=True)
        e_mp3 += lib.einsum('akcj,kcaj',temp_3_ab_4, eris_ovVO,optimize=True)
        del temp_3_ab_4
    
        e_corr += e_mp3

    return e_corr


def contract_ladder_outcore_antisym(myadc,t_amp,eris,spin=None):

    v_list = []

    if spin == "alpha":
        v_list = eris.vvvv_p
        nocc = myadc._nocc[0]
        nvir = myadc._nvir[0]

    elif spin ==  "beta" : 

        v_list = eris.VVVV_p
        nocc = myadc._nocc[1]
        nvir = myadc._nvir[1]
 
    else :

        raise Exception("Spin type not mentioned")

    nv_pair = nvir  *  (nvir - 1) // 2
    tril_idx = np.tril_indices(nvir, k=-1)               

    t_amp = t_amp[:,:,tril_idx[0],tril_idx[1]]
    t_amp_t = np.ascontiguousarray(t_amp.reshape(nocc*nocc,-1).T)

    t = np.zeros((nvir,nvir, nocc*nocc))

    a = 0
    for dataset in v_list:
         k = dataset.shape[0]
         dataset = dataset[:].reshape(-1,nv_pair)
         t[a:a+k] = np.dot(dataset,t_amp_t).reshape(-1,nvir,nocc*nocc)
         a += k

    t = np.ascontiguousarray(t.transpose(2,0,1)).reshape(nocc, nocc, nvir, nvir)
    t = t[:, :, tril_idx[0], tril_idx[1]]
    
    return t


def contract_ladder_outcore(myadc,t_amp,eris):

    nocc_a = myadc._nocc[0]
    nocc_b = myadc._nocc[1]
    nvir_a = myadc._nvir[0]
    nvir_b = myadc._nvir[1]

    t_amp_t = np.ascontiguousarray(t_amp.reshape(nocc_a*nocc_b,-1).T)
    t = np.zeros((nvir_a,nvir_b, nocc_a*nocc_b))

    a = 0
    for dataset in eris.vVvV_p:
         k = dataset.shape[0]
         dataset = dataset[:].reshape(-1,nvir_a * nvir_b)
         t[a:a+k] = np.dot(dataset,t_amp_t).reshape(-1,nvir_b,nocc_a*nocc_b)
         a += k

    t = np.ascontiguousarray(t.transpose(2,0,1)).reshape(nocc_a, nocc_b, nvir_a, nvir_b)

    return t


class UADC(lib.StreamObject):
    '''Ground state calculations

    Attributes:
        verbose : int
            Print level.  Default value equals to :class:`Mole.verbose`
        max_memory : float or int
            Allowed memory in MB.  Default value equals to :class:`Mole.max_memory`
        incore_complete : bool
            Avoid all I/O. Default is False.
        method : string
            nth-order ADC method. Options are : ADC(2), ADC(2)-X, ADC(3). Default is ADC(2).

            >>> mol = gto.M(atom = 'H 0 0 0; F 0 0 1.1', basis = 'ccpvdz')
            >>> mf = scf.RHF(mol).run()
            >>> myadc = adc.UADC(mf).run()

    Saved results

        e_corr : float
            MPn correlation correction
        e_tot : float
            Total energy (HF + correlation)
        t1, t2 :
            T amplitudes t1[i,a], t2[i,j,a,b]  (i,j in occ, a,b in virt)
    '''
    incore_complete = getattr(__config__, 'adc_uadc_UADC_incore_complete', False)
    
    def __init__(self, mf, frozen=None, mo_coeff=None, mo_occ=None):
        from pyscf import gto
        
        if 'dft' in str(mf.__module__):
            raise NotImplementedError('DFT reference for UADC')
        
        if mo_coeff  is None: mo_coeff  = mf.mo_coeff
        if mo_occ    is None: mo_occ    = mf.mo_occ
         
        self.mol = mf.mol
        self._scf = mf
        self.verbose = self.mol.verbose
        self.stdout = self.mol.stdout
        self.max_memory = mf.max_memory
        
        self.max_space = getattr(__config__, 'adc_uadc_UADC_max_space', 12)
        self.max_cycle = getattr(__config__, 'adc_uadc_UADC_max_cycle', 50)
        self.conv_tol = getattr(__config__, 'adc_uadc_UADC_conv_tol', 1e-12)
<<<<<<< HEAD
        #self.scf_energy = mf.scf()
        self.scf_energy = mf.e_tot

=======
        self.scf_energy = mf.e_tot
        
>>>>>>> 4c28e3f6
        self.frozen = frozen
        self.incore_complete = self.incore_complete or self.mol.incore_anyway
        
        self.mo_coeff = mo_coeff
        self.mo_occ = mo_occ
        self.e_corr = None
        self.e_tot = None
        self.t1 = None
        self.t2 = None
        self._nocc = mf.nelec
        self._nmo = (mo_coeff[0].shape[1], mo_coeff[1].shape[1])
        self._nvir = (self._nmo[0] - self._nocc[0], self._nmo[1] - self._nocc[1])
        self.mo_energy_a = mf.mo_energy[0]
        self.mo_energy_b = mf.mo_energy[1]
        self.chkfile = mf.chkfile
        self.method = "adc(2)"
        self.method_type = "ip"
        
        keys = set(('conv_tol', 'e_corr', 'method', 'method_type', 'mo_coeff', 'mol', 'mo_energy_b', 'max_memory', 'scf_energy', 'e_tot', 't1', 'frozen', 'mo_energy_a', 'chkfile', 'max_space', 't2', 'mo_occ', 'max_cycle'))

        self._keys = set(self.__dict__.keys()).union(keys)
    
    compute_amplitudes = compute_amplitudes
    compute_energy = compute_energy
    transform_integrals = uadc_ao2mo.transform_integrals_incore
    
    def dump_flags(self, verbose=None):
        logger.info(self, '')
        logger.info(self, '******** %s ********', self.__class__)
        logger.info(self, 'max_space = %d', self.max_space)
        logger.info(self, 'max_cycle = %d', self.max_cycle)
        logger.info(self, 'conv_tol = %s', self.conv_tol)
        logger.info(self, 'max_memory %d MB (current use %d MB)',
                    self.max_memory, lib.current_memory()[0])
        return self
    
    def dump_flags_gs(self, verbose=None):
        logger.info(self, '')
        logger.info(self, '******** %s ********', self.__class__)
        logger.info(self, 'max_memory %d MB (current use %d MB)',
                    self.max_memory, lib.current_memory()[0])
        return self
    
    def kernel_gs(self):
        assert(self.mo_coeff is not None)
        assert(self.mo_occ is not None)
        
        self.method = self.method.lower()
        if self.method not in ("adc(2)", "adc(2)-x", "adc(3)"):
            raise NotImplementedError(self.method)
    
        if self.verbose >= logger.WARN:
            self.check_sanity()
        self.dump_flags_gs()
    
        nmo_a, nmo_b = self._nmo
        nao = self.mo_coeff[0].shape[0]
        nmo_pair = nmo_a * (nmo_a+1) // 2
        nao_pair = nao * (nao+1) // 2
        mem_incore = (max(nao_pair**2, nmo_a**4) + nmo_pair**2) * 2 * 8/1e6
        mem_now = lib.current_memory()[0]

        if (self._scf._eri is not None and
            (mem_incore+mem_now < self.max_memory or self.incore_complete)):
            eris = self.transform_integrals()
        else:
            def outcore_transform():
                return uadc_ao2mo.transform_integrals_outcore(self)

            self.transform_integrals = outcore_transform
            eris = self.transform_integrals() 

        self.e_corr, self.t1, self.t2 = compute_amplitudes_energy(self, eris, verbose=self.verbose)
        self.e_tot = self.scf_energy + self.e_corr

        self._finalize()

        return self.e_corr, self.t1, self.t2

    def kernel(self, nroots=1, guess=None, eris=None):
        assert(self.mo_coeff is not None)
        assert(self.mo_occ is not None)
    
        self.method = self.method.lower()
        if self.method not in ("adc(2)", "adc(2)-x", "adc(3)"):
            raise NotImplementedError(self.method)
    
        if self.verbose >= logger.WARN:
            self.check_sanity()
        self.dump_flags_gs()

        nmo_a, nmo_b = self._nmo
        nao = self.mo_coeff[0].shape[0]
        nmo_pair = nmo_a * (nmo_a+1) // 2
        nao_pair = nao * (nao+1) // 2
        mem_incore = (max(nao_pair**2, nmo_a**4) + nmo_pair**2) * 2 * 8/1e6
        mem_now = lib.current_memory()[0]

        if (self._scf._eri is not None and
            (mem_incore+mem_now < self.max_memory or self.incore_complete)):
            eris = self.transform_integrals()
        else:
            def outcore_transform():
                return uadc_ao2mo.transform_integrals_outcore(self)

            self.transform_integrals = outcore_transform
            eris = self.transform_integrals() 

        self.e_corr, self.t1, self.t2 = compute_amplitudes_energy(self, eris, verbose=self.verbose)
        self.e_tot = self.scf_energy + self.e_corr

        self._finalize()

        self.method_type = self.method_type.lower()
        if(self.method_type == "ea"):
            e_exc, v_exc, spec_fac = self.ea_adc(nroots=nroots, guess=guess, eris=eris)

        elif(self.method_type == "ip"):
            e_exc, v_exc, spec_fac = self.ip_adc(nroots=nroots, guess=guess, eris=eris)

        else:
            raise NotImplementedError(self.method_type)

        return e_exc, v_exc, spec_fac

    def _finalize(self):
        '''Hook for dumping results and clearing up the object.'''
        logger.note(self, 'E_corr = %.8f  E_tot = %.8f',
                    self.e_corr, self.e_tot)
        return self
    
    def ea_adc(self, nroots=1, guess=None, eris=None):
        return UADCEA(self).kernel(nroots, guess, eris)
    
    def ip_adc(self, nroots=1, guess=None, eris=None):
        return UADCIP(self).kernel(nroots, guess, eris)


def get_imds_ea(adc, eris=None):

    if adc.method not in ("adc(2)", "adc(2)-x", "adc(3)"):
        raise NotImplementedError(adc.method)

    method = adc.method

    t1 = adc.t1
    t2 = adc.t2

    t1_2_a, t1_2_b = t1[0]
    t2_1_a, t2_1_ab, t2_1_b = t2[0]

    nocc_a = adc.nocc_a
    nocc_b = adc.nocc_b
    nvir_a = adc.nvir_a
    nvir_b = adc.nvir_b

    ab_ind_a = np.tril_indices(nvir_a, k=-1)
    ab_ind_b = np.tril_indices(nvir_b, k=-1)

    e_occ_a = adc.mo_energy_a[:nocc_a]
    e_occ_b = adc.mo_energy_b[:nocc_b]
    e_vir_a = adc.mo_energy_a[nocc_a:]
    e_vir_b = adc.mo_energy_b[nocc_b:]

    idn_occ_a = np.identity(nocc_a)
    idn_occ_b = np.identity(nocc_b)
    idn_vir_a = np.identity(nvir_a)
    idn_vir_b = np.identity(nvir_b)

    if eris is None:
        eris = adc.transform_integrals()

    eris_ovov = eris.ovov
    eris_OVOV = eris.OVOV
    eris_ovOV = eris.ovOV
    eris_OVov = eris.OVov

    # a-b block
    # Zeroth-order terms

    M_ab_a = lib.einsum('ab,a->ab', idn_vir_a, e_vir_a)
    M_ab_b = lib.einsum('ab,a->ab', idn_vir_b, e_vir_b)

   # Second-order terms

    M_ab_a +=  lib.einsum('l,lmad,lmbd->ab',e_occ_a,t2_1_a, t2_1_a,optimize=True)
    M_ab_a +=  lib.einsum('l,lmad,lmbd->ab',e_occ_a,t2_1_ab, t2_1_ab,optimize=True)
    M_ab_a +=  lib.einsum('l,mlad,mlbd->ab',e_occ_b,t2_1_ab, t2_1_ab,optimize=True)

    M_ab_b +=  lib.einsum('l,lmad,lmbd->ab',e_occ_b,t2_1_b, t2_1_b,optimize=True)
    M_ab_b +=  lib.einsum('l,mlda,mldb->ab',e_occ_b,t2_1_ab, t2_1_ab,optimize=True)
    M_ab_b +=  lib.einsum('l,lmda,lmdb->ab',e_occ_a,t2_1_ab, t2_1_ab,optimize=True)

    M_ab_a -= 0.5 *  lib.einsum('d,lmad,lmbd->ab',e_vir_a,t2_1_a, t2_1_a,optimize=True)
    M_ab_a -= 0.5 *  lib.einsum('d,lmad,lmbd->ab',e_vir_b,t2_1_ab, t2_1_ab,optimize=True)
    M_ab_a -= 0.5 *  lib.einsum('d,mlad,mlbd->ab',e_vir_b,t2_1_ab, t2_1_ab,optimize=True)

    M_ab_b -= 0.5 *  lib.einsum('d,lmad,lmbd->ab',e_vir_b,t2_1_b, t2_1_b,optimize=True)
    M_ab_b -= 0.5 *  lib.einsum('d,mlda,mldb->ab',e_vir_a,t2_1_ab, t2_1_ab,optimize=True)
    M_ab_b -= 0.5 *  lib.einsum('d,lmda,lmdb->ab',e_vir_a,t2_1_ab, t2_1_ab,optimize=True)

    M_ab_a -= 0.25 *  lib.einsum('a,lmad,lmbd->ab',e_vir_a,t2_1_a, t2_1_a,optimize=True)
    M_ab_a -= 0.25 *  lib.einsum('a,lmad,lmbd->ab',e_vir_a,t2_1_ab, t2_1_ab,optimize=True)
    M_ab_a -= 0.25 *  lib.einsum('a,mlad,mlbd->ab',e_vir_a,t2_1_ab, t2_1_ab,optimize=True)

    M_ab_b -= 0.25 *  lib.einsum('a,lmad,lmbd->ab',e_vir_b,t2_1_b, t2_1_b,optimize=True)
    M_ab_b -= 0.25 *  lib.einsum('a,mlda,mldb->ab',e_vir_b,t2_1_ab, t2_1_ab,optimize=True)
    M_ab_b -= 0.25 *  lib.einsum('a,lmda,lmdb->ab',e_vir_b,t2_1_ab, t2_1_ab,optimize=True)

    M_ab_a -= 0.25 *  lib.einsum('b,lmad,lmbd->ab',e_vir_a,t2_1_a, t2_1_a,optimize=True)
    M_ab_a -= 0.25 *  lib.einsum('b,lmad,lmbd->ab',e_vir_a,t2_1_ab, t2_1_ab,optimize=True)
    M_ab_a -= 0.25 *  lib.einsum('b,mlad,mlbd->ab',e_vir_a,t2_1_ab, t2_1_ab,optimize=True)

    M_ab_b -= 0.25 *  lib.einsum('b,lmad,lmbd->ab',e_vir_b,t2_1_b, t2_1_b,optimize=True)
    M_ab_b -= 0.25 *  lib.einsum('b,mlda,mldb->ab',e_vir_b,t2_1_ab, t2_1_ab,optimize=True)
    M_ab_b -= 0.25 *  lib.einsum('b,lmda,lmdb->ab',e_vir_b,t2_1_ab, t2_1_ab,optimize=True)

    M_ab_a -= 0.5 *  lib.einsum('lmad,lbmd->ab',t2_1_a, eris_ovov,optimize=True)
    M_ab_a += 0.5 *  lib.einsum('lmad,ldmb->ab',t2_1_a, eris_ovov,optimize=True)
    M_ab_a -=        lib.einsum('lmad,lbmd->ab',t2_1_ab, eris_ovOV,optimize=True)

    M_ab_b -= 0.5 *  lib.einsum('lmad,lbmd->ab',t2_1_b, eris_OVOV,optimize=True)
    M_ab_b += 0.5 *  lib.einsum('lmad,ldmb->ab',t2_1_b, eris_OVOV,optimize=True)
    M_ab_b -=        lib.einsum('mlda,mdlb->ab',t2_1_ab, eris_ovOV,optimize=True)

    M_ab_a -= 0.5 *  lib.einsum('lmbd,lamd->ab',t2_1_a,eris_ovov,optimize=True)
    M_ab_a += 0.5 *  lib.einsum('lmbd,ldma->ab',t2_1_a, eris_ovov,optimize=True)
    M_ab_a -=        lib.einsum('lmbd,lamd->ab',t2_1_ab, eris_ovOV,optimize=True)

    M_ab_b -= 0.5 *  lib.einsum('lmbd,lamd->ab',t2_1_b, eris_OVOV,optimize=True)
    M_ab_b += 0.5 *  lib.einsum('lmbd,ldma->ab',t2_1_b, eris_OVOV,optimize=True)
    M_ab_b -=        lib.einsum('mldb,mdla->ab',t2_1_ab, eris_ovOV,optimize=True)

    #Third-order terms

    if(method =='adc(3)'):

        t2_2_a, t2_2_ab, t2_2_b = t2[1]

        eris_oovv = eris.oovv
        eris_OOVV = eris.OOVV
        eris_OOvv = eris.OOvv
        eris_ooVV = eris.ooVV
        eris_ovvo = eris.ovvo
        eris_OVVO = eris.OVVO
        eris_OVvo = eris.OVvo
        eris_ovVO = eris.ovVO
        eris_oooo = eris.oooo
        eris_OOOO = eris.OOOO
        eris_ooOO = eris.ooOO
        
        eris_ovvv = radc_ao2mo.unpack_eri_1(eris.ovvv, nvir_a)
        M_ab_a +=  lib.einsum('ld,ldab->ab',t1_2_a, eris_ovvv,optimize=True)
        M_ab_a -=  lib.einsum('ld,lbad->ab',t1_2_a, eris_ovvv,optimize=True)
        M_ab_a += lib.einsum('ld,ldab->ab',t1_2_a, eris_ovvv,optimize=True)
        M_ab_a -= lib.einsum('ld,ladb->ab',t1_2_a, eris_ovvv,optimize=True)
        del eris_ovvv

        eris_OVvv = radc_ao2mo.unpack_eri_1(eris.OVvv, nvir_a)
        M_ab_a +=  lib.einsum('ld,ldab->ab',t1_2_b, eris_OVvv,optimize=True)
        M_ab_a += lib.einsum('ld,ldab->ab',t1_2_b, eris_OVvv,optimize=True)
        del eris_OVvv

        eris_OVVV = radc_ao2mo.unpack_eri_1(eris.OVVV, nvir_b)
        M_ab_b +=  lib.einsum('ld,ldab->ab',t1_2_b, eris_OVVV,optimize=True)
        M_ab_b -=  lib.einsum('ld,lbad->ab',t1_2_b, eris_OVVV,optimize=True)
        M_ab_b += lib.einsum('ld,ldab->ab',t1_2_b, eris_OVVV,optimize=True)
        M_ab_b -= lib.einsum('ld,ladb->ab',t1_2_b, eris_OVVV,optimize=True)
        del eris_OVVV

        eris_ovVV = radc_ao2mo.unpack_eri_1(eris.ovVV, nvir_b)
        M_ab_b +=  lib.einsum('ld,ldab->ab',t1_2_a, eris_ovVV,optimize=True)
        M_ab_b += lib.einsum('ld,ldab->ab',t1_2_a, eris_ovVV,optimize=True)
        eris_ovVV

        M_ab_a -= 0.5 *  lib.einsum('lmad,lbmd->ab',t2_2_a, eris_ovov,optimize=True)
        M_ab_a += 0.5 *  lib.einsum('lmad,ldmb->ab',t2_2_a, eris_ovov,optimize=True)
        M_ab_a -=        lib.einsum('lmad,lbmd->ab',t2_2_ab, eris_ovOV,optimize=True)

        M_ab_b -= 0.5 *  lib.einsum('lmad,lbmd->ab',t2_2_b, eris_OVOV,optimize=True)
        M_ab_b += 0.5 *  lib.einsum('lmad,ldmb->ab',t2_2_b, eris_OVOV,optimize=True)
        M_ab_b -=        lib.einsum('mlda,mdlb->ab',t2_2_ab, eris_ovOV,optimize=True)

        M_ab_a -= 0.5 *  lib.einsum('lmbd,lamd->ab',t2_2_a,eris_ovov,optimize=True)
        M_ab_a += 0.5 *  lib.einsum('lmbd,ldma->ab',t2_2_a, eris_ovov,optimize=True)
        M_ab_a -=        lib.einsum('lmbd,lamd->ab',t2_2_ab, eris_ovOV,optimize=True)

        M_ab_b -= 0.5 *  lib.einsum('lmbd,lamd->ab',t2_2_b, eris_OVOV,optimize=True)
        M_ab_b += 0.5 *  lib.einsum('lmbd,ldma->ab',t2_2_b, eris_OVOV,optimize=True)
        M_ab_b -=        lib.einsum('mldb,mdla->ab',t2_2_ab, eris_ovOV,optimize=True)

        M_ab_a += lib.einsum('l,lmbd,lmad->ab',e_occ_a, t2_1_a, t2_2_a, optimize=True)
        M_ab_a += lib.einsum('l,lmbd,lmad->ab',e_occ_a, t2_1_ab, t2_2_ab, optimize=True)
        M_ab_a += lib.einsum('l,mlbd,mlad->ab',e_occ_b, t2_1_ab, t2_2_ab, optimize=True)

        M_ab_b += lib.einsum('l,lmbd,lmad->ab',e_occ_b, t2_1_b, t2_2_b, optimize=True)
        M_ab_b += lib.einsum('l,mldb,mlda->ab',e_occ_b, t2_1_ab, t2_2_ab, optimize=True)
        M_ab_b += lib.einsum('l,lmdb,lmda->ab',e_occ_a, t2_1_ab, t2_2_ab, optimize=True)

        M_ab_a += lib.einsum('l,lmad,lmbd->ab',e_occ_a, t2_1_a, t2_2_a, optimize=True)
        M_ab_a += lib.einsum('l,lmad,lmbd->ab',e_occ_a, t2_1_ab, t2_2_ab, optimize=True)
        M_ab_a += lib.einsum('l,mlad,mlbd->ab',e_occ_b, t2_1_ab, t2_2_ab, optimize=True)

        M_ab_b += lib.einsum('l,lmad,lmbd->ab',e_occ_b, t2_1_b, t2_2_b, optimize=True)
        M_ab_b += lib.einsum('l,mlda,mldb->ab',e_occ_b, t2_1_ab, t2_2_ab, optimize=True)
        M_ab_b += lib.einsum('l,lmda,lmdb->ab',e_occ_a, t2_1_ab, t2_2_ab, optimize=True)

        M_ab_a -= 0.5*lib.einsum('d,lmbd,lmad->ab', e_vir_a, t2_1_a ,t2_2_a, optimize=True)
        M_ab_a -= 0.5*lib.einsum('d,lmbd,lmad->ab', e_vir_b, t2_1_ab ,t2_2_ab, optimize=True)
        M_ab_a -= 0.5*lib.einsum('d,mlbd,mlad->ab', e_vir_b, t2_1_ab ,t2_2_ab, optimize=True)

        M_ab_b -= 0.5*lib.einsum('d,lmbd,lmad->ab', e_vir_b, t2_1_b ,t2_2_b, optimize=True)
        M_ab_b -= 0.5*lib.einsum('d,mldb,mlda->ab', e_vir_a, t2_1_ab ,t2_2_ab, optimize=True)
        M_ab_b -= 0.5*lib.einsum('d,lmdb,lmda->ab', e_vir_a, t2_1_ab ,t2_2_ab, optimize=True)

        M_ab_a -= 0.5*lib.einsum('d,lmad,lmbd->ab', e_vir_a, t2_1_a, t2_2_a, optimize=True)
        M_ab_a -= 0.5*lib.einsum('d,lmad,lmbd->ab', e_vir_b, t2_1_ab, t2_2_ab, optimize=True)
        M_ab_a -= 0.5*lib.einsum('d,mlad,mlbd->ab', e_vir_b, t2_1_ab, t2_2_ab, optimize=True)

        M_ab_b -= 0.5*lib.einsum('d,lmad,lmbd->ab', e_vir_b, t2_1_b, t2_2_b, optimize=True)
        M_ab_b -= 0.5*lib.einsum('d,mlda,mldb->ab', e_vir_a, t2_1_ab, t2_2_ab, optimize=True)
        M_ab_b -= 0.5*lib.einsum('d,lmda,lmdb->ab', e_vir_a, t2_1_ab, t2_2_ab, optimize=True)

        M_ab_a -= 0.25*lib.einsum('a,lmbd,lmad->ab',e_vir_a, t2_1_a, t2_2_a, optimize=True)
        M_ab_a -= 0.25*lib.einsum('a,lmbd,lmad->ab',e_vir_a, t2_1_ab, t2_2_ab, optimize=True)
        M_ab_a -= 0.25*lib.einsum('a,mlbd,mlad->ab',e_vir_a, t2_1_ab, t2_2_ab, optimize=True)

        M_ab_b -= 0.25*lib.einsum('a,lmbd,lmad->ab',e_vir_b, t2_1_b, t2_2_b, optimize=True)
        M_ab_b -= 0.25*lib.einsum('a,mldb,mlda->ab',e_vir_b, t2_1_ab, t2_2_ab, optimize=True)
        M_ab_b -= 0.25*lib.einsum('a,lmdb,lmda->ab',e_vir_b, t2_1_ab, t2_2_ab, optimize=True)

        M_ab_a -= 0.25*lib.einsum('a,lmad,lmbd->ab',e_vir_a, t2_1_a, t2_2_a, optimize=True)
        M_ab_a -= 0.25*lib.einsum('a,lmad,lmbd->ab',e_vir_a, t2_1_ab, t2_2_ab, optimize=True)
        M_ab_a -= 0.25*lib.einsum('a,mlad,mlbd->ab',e_vir_a, t2_1_ab, t2_2_ab, optimize=True)

        M_ab_b -= 0.25*lib.einsum('a,lmad,lmbd->ab',e_vir_b, t2_1_b, t2_2_b, optimize=True)
        M_ab_b -= 0.25*lib.einsum('a,mlda,mldb->ab',e_vir_b, t2_1_ab, t2_2_ab, optimize=True)
        M_ab_b -= 0.25*lib.einsum('a,lmda,lmdb->ab',e_vir_b, t2_1_ab, t2_2_ab, optimize=True)

        M_ab_a -= 0.25*lib.einsum('b,lmbd,lmad->ab',e_vir_a, t2_1_a, t2_2_a, optimize=True)
        M_ab_a -= 0.25*lib.einsum('b,lmbd,lmad->ab',e_vir_a, t2_1_ab, t2_2_ab, optimize=True)
        M_ab_a -= 0.25*lib.einsum('b,mlbd,mlad->ab',e_vir_a, t2_1_ab, t2_2_ab, optimize=True)

        M_ab_b -= 0.25*lib.einsum('b,lmbd,lmad->ab',e_vir_b, t2_1_b, t2_2_b, optimize=True)
        M_ab_b -= 0.25*lib.einsum('b,mldb,mlda->ab',e_vir_b, t2_1_ab, t2_2_ab, optimize=True)
        M_ab_b -= 0.25*lib.einsum('b,lmdb,lmda->ab',e_vir_b, t2_1_ab, t2_2_ab, optimize=True)

        M_ab_a -= 0.25*lib.einsum('b,lmad,lmbd->ab',e_vir_a, t2_1_a, t2_2_a, optimize=True)
        M_ab_a -= 0.25*lib.einsum('b,lmad,lmbd->ab',e_vir_a, t2_1_ab, t2_2_ab, optimize=True)
        M_ab_a -= 0.25*lib.einsum('b,mlad,mlbd->ab',e_vir_a, t2_1_ab, t2_2_ab, optimize=True)

        M_ab_b -= 0.25*lib.einsum('b,lmad,lmbd->ab',e_vir_b, t2_1_b, t2_2_b, optimize=True)
        M_ab_b -= 0.25*lib.einsum('b,mlda,mldb->ab',e_vir_b, t2_1_ab, t2_2_ab, optimize=True)
        M_ab_b -= 0.25*lib.einsum('b,lmda,lmdb->ab',e_vir_b, t2_1_ab, t2_2_ab, optimize=True)

        M_ab_a -= lib.einsum('lned,mlbd,nmae->ab',t2_1_a, t2_1_a, eris_oovv, optimize=True)
        M_ab_a += lib.einsum('lned,mlbd,mane->ab',t2_1_a, t2_1_a, eris_ovov, optimize=True)
        M_ab_a += lib.einsum('nled,mlbd,nmae->ab',t2_1_ab, t2_1_ab, eris_oovv, optimize=True)
        M_ab_a -= lib.einsum('nled,mlbd,mane->ab',t2_1_ab, t2_1_ab, eris_ovov, optimize=True)
        M_ab_a -= lib.einsum('lnde,mlbd,neam->ab',t2_1_ab, t2_1_a, eris_OVvo, optimize=True)
        M_ab_a += lib.einsum('lned,mlbd,neam->ab',t2_1_b, t2_1_ab, eris_OVvo, optimize=True)
        M_ab_a += lib.einsum('lned,lmbd,nmae->ab',t2_1_ab, t2_1_ab, eris_OOvv, optimize=True)

        M_ab_b -= lib.einsum('lned,mlbd,nmae->ab',t2_1_b, t2_1_b, eris_OOVV, optimize=True)
        M_ab_b += lib.einsum('lned,mlbd,mane->ab',t2_1_b, t2_1_b, eris_OVOV, optimize=True)
        M_ab_b += lib.einsum('lnde,lmdb,nmae->ab',t2_1_ab, t2_1_ab, eris_OOVV, optimize=True)
        M_ab_b -= lib.einsum('lnde,lmdb,mane->ab',t2_1_ab, t2_1_ab, eris_OVOV, optimize=True)
        M_ab_b -= lib.einsum('nled,mlbd,neam->ab',t2_1_ab, t2_1_b, eris_ovVO, optimize=True)
        M_ab_b += lib.einsum('lned,lmdb,neam->ab',t2_1_a, t2_1_ab, eris_ovVO, optimize=True)
        M_ab_b += lib.einsum('nlde,mldb,nmae->ab',t2_1_ab, t2_1_ab, eris_ooVV, optimize=True)

        M_ab_a -= lib.einsum('mled,lnad,nmeb->ab',t2_1_a, t2_1_a, eris_oovv, optimize=True)
        M_ab_a += lib.einsum('mled,lnad,nbem->ab',t2_1_a, t2_1_a, eris_ovvo, optimize=True)
        M_ab_a += lib.einsum('mled,nlad,nmeb->ab',t2_1_ab, t2_1_ab, eris_oovv, optimize=True)
        M_ab_a -= lib.einsum('mled,nlad,nbem->ab',t2_1_ab, t2_1_ab, eris_ovvo, optimize=True)
        M_ab_a += lib.einsum('lmed,lnad,nmeb->ab',t2_1_ab, t2_1_ab, eris_OOvv, optimize=True)
        M_ab_a -= lib.einsum('mled,nlad,nbem->ab',t2_1_b, t2_1_ab, eris_ovVO, optimize=True)
        M_ab_a += lib.einsum('lmde,lnad,nbem->ab',t2_1_ab, t2_1_a, eris_ovVO, optimize=True)

        M_ab_b -= lib.einsum('mled,lnad,nmeb->ab',t2_1_b, t2_1_b, eris_OOVV, optimize=True)
        M_ab_b += lib.einsum('mled,lnad,nbem->ab',t2_1_b, t2_1_b, eris_OVVO, optimize=True)
        M_ab_b += lib.einsum('lmde,lnda,nmeb->ab',t2_1_ab, t2_1_ab, eris_OOVV, optimize=True)
        M_ab_b -= lib.einsum('lmde,lnda,nbem->ab',t2_1_ab, t2_1_ab, eris_OVVO, optimize=True)
        M_ab_b += lib.einsum('mlde,nlda,nmeb->ab',t2_1_ab, t2_1_ab, eris_ooVV, optimize=True)
        M_ab_b -= lib.einsum('mled,lnda,nbem->ab',t2_1_a, t2_1_ab, eris_OVvo, optimize=True)
        M_ab_b += lib.einsum('mled,lnad,nbem->ab',t2_1_ab, t2_1_b, eris_OVvo, optimize=True)

        M_ab_a -= lib.einsum('mlbd,lnae,nmde->ab',t2_1_a, t2_1_a,   eris_oovv, optimize=True)
        M_ab_a += lib.einsum('mlbd,lnae,nedm->ab',t2_1_a, t2_1_a,   eris_ovvo, optimize=True)
        M_ab_a += lib.einsum('lmbd,lnae,nmde->ab',t2_1_ab, t2_1_ab, eris_OOVV, optimize=True)
        M_ab_a -= lib.einsum('lmbd,lnae,nedm->ab',t2_1_ab, t2_1_ab, eris_OVVO, optimize=True)
        M_ab_a += lib.einsum('mlbd,lnae,nedm->ab',t2_1_a, t2_1_ab,  eris_OVvo, optimize=True)
        M_ab_a -= lib.einsum('lmbd,lnae,nedm->ab',t2_1_ab, t2_1_a,  eris_ovVO, optimize=True)
        M_ab_a += lib.einsum('mlbd,nlae,nmde->ab',t2_1_ab, t2_1_ab, eris_ooVV, optimize=True)

        M_ab_b -= lib.einsum('mlbd,lnae,nmde->ab',t2_1_b, t2_1_b, eris_OOVV, optimize=True)
        M_ab_b += lib.einsum('mlbd,lnae,nedm->ab',t2_1_b, t2_1_b, eris_OVVO, optimize=True)
        M_ab_b += lib.einsum('mldb,nlea,nmde->ab',t2_1_ab, t2_1_ab, eris_oovv, optimize=True)
        M_ab_b -= lib.einsum('mldb,nlea,nedm->ab',t2_1_ab, t2_1_ab, eris_ovvo, optimize=True)
        M_ab_b += lib.einsum('mlbd,nlea,nedm->ab',t2_1_b, t2_1_ab,  eris_ovVO, optimize=True)
        M_ab_b -= lib.einsum('mldb,lnae,nedm->ab',t2_1_ab, t2_1_b,  eris_OVvo, optimize=True)
        M_ab_b += lib.einsum('lmdb,lnea,nmed->ab',t2_1_ab, t2_1_ab, eris_OOvv, optimize=True)

        M_ab_a += 0.5*lib.einsum('lned,mled,nmab->ab',t2_1_a, t2_1_a, eris_oovv, optimize=True)
        M_ab_a -= 0.5*lib.einsum('lned,mled,nbam->ab',t2_1_a, t2_1_a, eris_ovvo, optimize=True)
        M_ab_a -= lib.einsum('nled,mled,nmab->ab',t2_1_ab, t2_1_ab, eris_oovv, optimize=True)
        M_ab_a += lib.einsum('nled,mled,nbam->ab',t2_1_ab, t2_1_ab, eris_ovvo, optimize=True)
        M_ab_a += 0.5*lib.einsum('lned,mled,nmab->ab',t2_1_b, t2_1_b, eris_OOvv, optimize=True)
        M_ab_a -= lib.einsum('lned,lmed,nmab->ab',t2_1_ab, t2_1_ab, eris_OOvv, optimize=True)

        M_ab_b += 0.5*lib.einsum('lned,mled,nmab->ab',t2_1_b, t2_1_b, eris_OOVV, optimize=True)
        M_ab_b -= 0.5*lib.einsum('lned,mled,nbam->ab',t2_1_b, t2_1_b, eris_OVVO, optimize=True)
        M_ab_b -= lib.einsum('lned,lmed,nmab->ab',t2_1_ab, t2_1_ab, eris_OOVV, optimize=True)
        M_ab_b += lib.einsum('lned,lmed,nbam->ab',t2_1_ab, t2_1_ab, eris_OVVO, optimize=True)
        M_ab_b += 0.5*lib.einsum('lned,mled,nmab->ab',t2_1_a, t2_1_a, eris_ooVV, optimize=True)
        M_ab_b -= lib.einsum('nled,mled,nmab->ab',t2_1_ab, t2_1_ab, eris_ooVV, optimize=True)

        M_ab_a -= 0.25*lib.einsum('mlbd,noad,nmol->ab',t2_1_a, t2_1_a, eris_oooo, optimize=True)
        M_ab_a += 0.25*lib.einsum('mlbd,noad,nlom->ab',t2_1_a, t2_1_a, eris_oooo, optimize=True)
        M_ab_a -= lib.einsum('mlbd,noad,nmol->ab',t2_1_ab, t2_1_ab, eris_ooOO, optimize=True)

        M_ab_b -= 0.25*lib.einsum('mlbd,noad,nmol->ab',t2_1_b, t2_1_b, eris_OOOO, optimize=True)
        M_ab_b += 0.25*lib.einsum('mlbd,noad,nlom->ab',t2_1_b, t2_1_b, eris_OOOO, optimize=True)
        M_ab_b -= lib.einsum('lmdb,onda,olnm->ab',t2_1_ab, t2_1_ab, eris_ooOO, optimize=True)

        if isinstance(eris.vvvv_p,list):

            t2a_vvvv = contract_ladder_outcore_antisym(adc,t2_1_a,eris,spin="alpha")
            temp_t2a_vvvv = np.zeros((nocc_a,nocc_a,nvir_a,nvir_a))   
            temp_t2a_vvvv[:,:,ab_ind_a[0],ab_ind_a[1]] = t2a_vvvv    
            temp_t2a_vvvv[:,:,ab_ind_a[1],ab_ind_a[0]] = -t2a_vvvv 
        
            M_ab_a -= 2*0.25*lib.einsum('mlad,mlbd->ab',  temp_t2a_vvvv, t2_1_a, optimize=True)
            M_ab_a -= 2*0.25*lib.einsum('mlaf,mlbf->ab', t2_1_a, temp_t2a_vvvv, optimize=True)

            a = 0
            temp = np.zeros((nvir_a,nvir_a))
            for dataset in eris.vvvv_p:
                k = dataset.shape[0]
                vvvv = dataset[:]
                eris_vvvv = np.zeros((k,nvir_a,nvir_a,nvir_a))   
                eris_vvvv[:,:,ab_ind_a[0],ab_ind_a[1]] = vvvv    
                eris_vvvv[:,:,ab_ind_a[1],ab_ind_a[0]] = -vvvv 
                
                temp[a:a+k]  -= 0.5*lib.einsum('mldf,mled,aebf->ab',t2_1_a, t2_1_a,  eris_vvvv, optimize=True)
                temp[a:a+k] += lib.einsum('mlfd,mled,aebf->ab',t2_1_ab, t2_1_ab, eris_vvvv, optimize=True)
                del eris_vvvv
                a += k
            M_ab_a  += temp            

        else :

            eris_vvvv = radc_ao2mo.unpack_eri_2(eris.vvvv_p, nvir_a)
            M_ab_a -= 0.25*lib.einsum('mlef,mlbd,adef->ab',t2_1_a, t2_1_a, eris_vvvv, optimize=True)
            M_ab_a -= 0.5*lib.einsum('mldf,mled,aebf->ab',t2_1_a, t2_1_a, eris_vvvv, optimize=True)
            M_ab_a += lib.einsum('mlfd,mled,aebf->ab',t2_1_ab, t2_1_ab, eris_vvvv, optimize=True)
            temp_a = t2_1_a.reshape(nocc_a*nocc_a,nvir_a*nvir_a)
            eris_vvvv = eris_vvvv.reshape(nvir_a*nvir_a,nvir_a*nvir_a)
            temp = np.dot(temp_a,eris_vvvv)
            del eris_vvvv
            temp = temp.reshape(nocc_a,nocc_a,nvir_a,nvir_a)
            M_ab_a -= 0.25*lib.einsum('mlaf,mlbf->ab',t2_1_a, temp, optimize=True)


        if isinstance(eris.VVVV_p,list):

            t2b_VVVV = contract_ladder_outcore_antisym(adc,t2_1_b,eris,spin="beta")
            temp_t2b_VVVV = np.zeros((nocc_b,nocc_b,nvir_b,nvir_b))   
            temp_t2b_VVVV[:,:,ab_ind_b[0],ab_ind_b[1]] = t2b_VVVV 
            temp_t2b_VVVV[:,:,ab_ind_b[1],ab_ind_b[0]] = -t2b_VVVV 
        
            M_ab_b -= 2 * 0.25*lib.einsum('mlad,mlbd->ab',  temp_t2b_VVVV, t2_1_b, optimize=True)
            M_ab_b -= 2 * 0.25*lib.einsum('mlaf,mlbf->ab', t2_1_b, temp_t2b_VVVV, optimize=True)

            a = 0
            temp = np.zeros((nvir_b,nvir_b))
            for dataset in eris.VVVV_p:
                k = dataset.shape[0]
                VVVV = dataset[:]
                eris_VVVV = np.zeros((k,nvir_b,nvir_b,nvir_b))   
                eris_VVVV[:,:,ab_ind_b[0],ab_ind_b[1]] = VVVV   
                eris_VVVV[:,:,ab_ind_b[1],ab_ind_b[0]] = -VVVV 
                
                temp[a:a+k]  -= 0.5*lib.einsum('mldf,mled,aebf->ab',t2_1_b, t2_1_b,  eris_VVVV, optimize=True)
                temp[a:a+k]  += lib.einsum('mldf,mlde,aebf->ab',t2_1_ab, t2_1_ab, eris_VVVV, optimize=True)
                del eris_VVVV
                a += k
            M_ab_b  += temp            

        else :  

            eris_VVVV = radc_ao2mo.unpack_eri_2(eris.VVVV_p, nvir_b)
            M_ab_b -= 0.25*lib.einsum('mlef,mlbd,adef->ab',t2_1_b, t2_1_b, eris_VVVV, optimize=True)
            M_ab_b -= 0.5*lib.einsum('mldf,mled,aebf->ab',t2_1_b, t2_1_b, eris_VVVV, optimize=True)
            M_ab_b += lib.einsum('mldf,mlde,aebf->ab',t2_1_ab, t2_1_ab, eris_VVVV, optimize=True)
            temp_b = t2_1_b.reshape(nocc_b*nocc_b,nvir_b*nvir_b)
            eris_VVVV = eris_VVVV.reshape(nvir_b*nvir_b,nvir_b*nvir_b)
            temp = np.dot(temp_b,eris_VVVV)
            del eris_VVVV
            temp = temp.reshape(nocc_b,nocc_b,nvir_b,nvir_b)
            M_ab_b -= 0.25*lib.einsum('mlaf,mlbf->ab',t2_1_b, temp, optimize=True)


        if isinstance(eris.vVvV_p,list):

            t2_vVvV = contract_ladder_outcore(adc,t2_1_ab,eris)
            M_ab_a -= lib.einsum('mlad,mlbd->ab', t2_vVvV, t2_1_ab, optimize=True)
            M_ab_b -= lib.einsum('mlda,mldb->ab', t2_vVvV, t2_1_ab, optimize=True)
            M_ab_a -= lib.einsum('mlaf,mlbf->ab',t2_1_ab, t2_vVvV, optimize=True)
            M_ab_b -= lib.einsum('mlfa,mlfb->ab',t2_1_ab, t2_vVvV, optimize=True)

            a = 0
            temp = np.zeros((nvir_a,nvir_a))
            for dataset in eris.vVvV_p:
                k = dataset.shape[0]
                eris_vVvV = dataset[:].reshape(-1,nvir_b,nvir_a,nvir_b)
                
                temp[a:a+k] -= 0.5*lib.einsum('mldf,mled,aebf->ab',t2_1_b, t2_1_b, eris_vVvV, optimize=True)
                temp[a:a+k] += lib.einsum('mldf,mlde,aebf->ab',t2_1_ab, t2_1_ab, eris_vVvV, optimize=True)
                a += k
            M_ab_a  += temp    

            a = 0
            temp = np.zeros((nvir_b,nvir_b))
            for dataset in eris.VvVv_p:
                k = dataset.shape[0]
                eris_VvVv = dataset[:].reshape(-1,nvir_a,nvir_b,nvir_a)
                temp[a:a+k] -= 0.5*lib.einsum('mldf,mled,aebf->ab',t2_1_a, t2_1_a, eris_VvVv, optimize=True)
                temp[a:a+k] += lib.einsum('mlfd,mled,aebf->ab',t2_1_ab, t2_1_ab, eris_VvVv, optimize=True)
                a += k
            M_ab_b  += temp    

        else :
        
            eris_vVvV = eris.vVvV_p
            eris_vVvV = eris_vVvV.reshape(nvir_a,nvir_b,nvir_a,nvir_b)
            M_ab_a -= lib.einsum('mlef,mlbd,adef->ab',t2_1_ab, t2_1_ab,   eris_vVvV, optimize=True)
            M_ab_a -= 0.5*lib.einsum('mldf,mled,aebf->ab',t2_1_b, t2_1_b, eris_vVvV, optimize=True)
            M_ab_a += lib.einsum('mldf,mlde,aebf->ab',t2_1_ab, t2_1_ab,   eris_vVvV, optimize=True)

            M_ab_b -= lib.einsum('mlef,mldb,daef->ab',t2_1_ab, t2_1_ab,   eris_vVvV, optimize=True)
            M_ab_b -= 0.5*lib.einsum('mldf,mled,eafb->ab',t2_1_a, t2_1_a, eris_vVvV, optimize=True)
            M_ab_b += lib.einsum('mlfd,mled,eafb->ab',t2_1_ab, t2_1_ab,   eris_vVvV, optimize=True)

            eris_vVvV = eris_vVvV.reshape(nvir_a*nvir_b,nvir_a*nvir_b)
            temp_ab = t2_1_ab.reshape(nocc_a*nocc_b,nvir_a*nvir_b)
            temp = np.dot(temp_ab,eris_vVvV)
            temp = temp.reshape(nocc_a,nocc_b,nvir_a,nvir_b)
            M_ab_a -= lib.einsum('mlaf,mlbf->ab',t2_1_ab, temp, optimize=True)
            M_ab_b -= lib.einsum('mlfa,mlfb->ab',t2_1_ab, temp, optimize=True)

    M_ab = (M_ab_a, M_ab_b)

    return M_ab


def get_imds_ip(adc, eris=None):

    if adc.method not in ("adc(2)", "adc(2)-x", "adc(3)"):
        raise NotImplementedError(adc.method)

    method = adc.method

    t1 = adc.t1
    t2 = adc.t2

    t1_2_a, t1_2_b = t1[0]
    t2_1_a, t2_1_ab, t2_1_b = t2[0]

    nocc_a = adc.nocc_a
    nocc_b = adc.nocc_b
    nvir_a = adc.nvir_a
    nvir_b = adc.nvir_b

    ab_ind_a = np.tril_indices(nvir_a, k=-1)
    ab_ind_b = np.tril_indices(nvir_b, k=-1)

    e_occ_a = adc.mo_energy_a[:nocc_a]
    e_occ_b = adc.mo_energy_b[:nocc_b]
    e_vir_a = adc.mo_energy_a[nocc_a:]
    e_vir_b = adc.mo_energy_b[nocc_b:]

    idn_occ_a = np.identity(nocc_a)
    idn_occ_b = np.identity(nocc_b)
    idn_vir_a = np.identity(nvir_a)
    idn_vir_b = np.identity(nvir_b)

    if eris is None:
        eris = adc.transform_integrals()

    eris_ovov = eris.ovov
    eris_OVOV = eris.OVOV
    eris_ovOV = eris.ovOV
    eris_OVov = eris.OVov

    # i-j block
    # Zeroth-order terms

    M_ij_a = lib.einsum('ij,j->ij', idn_occ_a ,e_occ_a)
    M_ij_b = lib.einsum('ij,j->ij', idn_occ_b ,e_occ_b)

    # Second-order terms

    M_ij_a +=  lib.einsum('d,ilde,jlde->ij',e_vir_a,t2_1_a, t2_1_a, optimize=True)
    M_ij_a +=  lib.einsum('d,ilde,jlde->ij',e_vir_a,t2_1_ab, t2_1_ab, optimize=True)
    M_ij_a +=  lib.einsum('d,iled,jled->ij',e_vir_b,t2_1_ab, t2_1_ab, optimize=True)

    M_ij_b +=  lib.einsum('d,ilde,jlde->ij',e_vir_b,t2_1_b, t2_1_b, optimize=True)
    M_ij_b +=  lib.einsum('d,lide,ljde->ij',e_vir_a,t2_1_ab, t2_1_ab, optimize=True)
    M_ij_b +=  lib.einsum('d,lied,ljed->ij',e_vir_b,t2_1_ab, t2_1_ab, optimize=True)

    M_ij_a -= 0.5 *  lib.einsum('l,ilde,jlde->ij',e_occ_a,t2_1_a, t2_1_a, optimize=True)
    M_ij_a -= 0.5*lib.einsum('l,ilde,jlde->ij',e_occ_b,t2_1_ab, t2_1_ab, optimize=True)
    M_ij_a -= 0.5*lib.einsum('l,ilde,jlde->ij',e_occ_b,t2_1_ab, t2_1_ab, optimize=True)

    M_ij_b -= 0.5 *  lib.einsum('l,ilde,jlde->ij',e_occ_b,t2_1_b, t2_1_b, optimize=True)
    M_ij_b -= 0.5*lib.einsum('l,lide,ljde->ij',e_occ_a,t2_1_ab, t2_1_ab, optimize=True)
    M_ij_b -= 0.5*lib.einsum('l,lied,ljed->ij',e_occ_a,t2_1_ab, t2_1_ab, optimize=True)

    M_ij_a -= 0.25 *  lib.einsum('i,ilde,jlde->ij',e_occ_a,t2_1_a, t2_1_a, optimize=True)
    M_ij_a -= 0.25 *  lib.einsum('i,ilde,jlde->ij',e_occ_a,t2_1_ab, t2_1_ab, optimize=True)
    M_ij_a -= 0.25 *  lib.einsum('i,ilde,jlde->ij',e_occ_a,t2_1_ab, t2_1_ab, optimize=True)

    M_ij_b -= 0.25 *  lib.einsum('i,ilde,jlde->ij',e_occ_b,t2_1_b, t2_1_b, optimize=True)
    M_ij_b -= 0.25 *  lib.einsum('i,lied,ljed->ij',e_occ_b,t2_1_ab, t2_1_ab, optimize=True)
    M_ij_b -= 0.25 *  lib.einsum('i,lide,ljde->ij',e_occ_b,t2_1_ab, t2_1_ab, optimize=True)

    M_ij_a -= 0.25 *  lib.einsum('j,ilde,jlde->ij',e_occ_a,t2_1_a, t2_1_a, optimize=True)
    M_ij_a -= 0.25 *  lib.einsum('j,ilde,jlde->ij',e_occ_a,t2_1_ab, t2_1_ab, optimize=True)
    M_ij_a -= 0.25 *  lib.einsum('j,ilde,jlde->ij',e_occ_a,t2_1_ab, t2_1_ab, optimize=True)

    M_ij_b -= 0.25 *  lib.einsum('j,ilde,jlde->ij',e_occ_b,t2_1_b, t2_1_b, optimize=True)
    M_ij_b -= 0.25 *  lib.einsum('j,lied,ljed->ij',e_occ_b,t2_1_ab, t2_1_ab, optimize=True)
    M_ij_b -= 0.25 *  lib.einsum('j,lide,ljde->ij',e_occ_b,t2_1_ab, t2_1_ab, optimize=True)

    M_ij_a += 0.5 *  lib.einsum('ilde,jdle->ij',t2_1_a, eris_ovov, optimize=True)
    M_ij_a -= 0.5 *  lib.einsum('ilde,jeld->ij',t2_1_a, eris_ovov, optimize=True)
    M_ij_a += lib.einsum('ilde,jdle->ij',t2_1_ab, eris_ovOV, optimize=True)

    M_ij_b += 0.5 *  lib.einsum('ilde,jdle->ij',t2_1_b, eris_OVOV, optimize=True)
    M_ij_b -= 0.5 *  lib.einsum('ilde,jeld->ij',t2_1_b, eris_OVOV, optimize=True)
    M_ij_b += lib.einsum('lied,lejd->ij',t2_1_ab, eris_ovOV, optimize=True)

    M_ij_a += 0.5 *  lib.einsum('jlde,idle->ij',t2_1_a, eris_ovov, optimize=True)
    M_ij_a -= 0.5 *  lib.einsum('jlde,ldie->ij',t2_1_a, eris_ovov, optimize=True)
    M_ij_a += lib.einsum('jlde,idle->ij',t2_1_ab, eris_ovOV, optimize=True)

    M_ij_b += 0.5 *  lib.einsum('jlde,idle->ij',t2_1_b, eris_OVOV, optimize=True)
    M_ij_b -= 0.5 *  lib.einsum('jlde,ldie->ij',t2_1_b, eris_OVOV, optimize=True)
    M_ij_b += lib.einsum('ljed,leid->ij',t2_1_ab, eris_ovOV, optimize=True)

    # Third-order terms

    if (method == "adc(3)"):

        t2_2_a, t2_2_ab, t2_2_b = t2[1]
        eris_oovv = eris.oovv
        eris_OOVV = eris.OOVV
        eris_ooVV = eris.ooVV
        eris_OOvv = eris.OOvv
        eris_ovvo = eris.ovvo
        eris_OVVO = eris.OVVO
        eris_ovVO = eris.ovVO
        eris_OVvo = eris.OVvo
        eris_ovoo = eris.ovoo
        eris_OVOO = eris.OVOO
        eris_ovOO = eris.ovOO
        eris_OVoo = eris.OVoo
        eris_oooo = eris.oooo
        eris_OOOO = eris.OOOO
        eris_ooOO = eris.ooOO

        M_ij_a += lib.einsum('ld,ldji->ij',t1_2_a, eris_ovoo, optimize=True)
        M_ij_a -= lib.einsum('ld,jdli->ij',t1_2_a, eris_ovoo, optimize=True)
        M_ij_a += lib.einsum('ld,ldji->ij',t1_2_b, eris_OVoo, optimize=True)

        M_ij_b += lib.einsum('ld,ldji->ij',t1_2_b, eris_OVOO, optimize=True)
        M_ij_b -= lib.einsum('ld,jdli->ij',t1_2_b, eris_OVOO, optimize=True)
        M_ij_b += lib.einsum('ld,ldji->ij',t1_2_a, eris_ovOO, optimize=True)

        M_ij_a += lib.einsum('ld,ldij->ij',t1_2_a, eris_ovoo, optimize=True)
        M_ij_a -= lib.einsum('ld,idlj->ij',t1_2_a, eris_ovoo, optimize=True)
        M_ij_a += lib.einsum('ld,ldij->ij',t1_2_b, eris_OVoo, optimize=True)

        M_ij_b += lib.einsum('ld,ldij->ij',t1_2_b, eris_OVOO, optimize=True)
        M_ij_b -= lib.einsum('ld,idlj->ij',t1_2_b, eris_OVOO, optimize=True)
        M_ij_b += lib.einsum('ld,ldij->ij',t1_2_a, eris_ovOO, optimize=True)

        M_ij_a += 0.5* lib.einsum('ilde,jdle->ij',t2_2_a, eris_ovov, optimize=True)
        M_ij_a -= 0.5* lib.einsum('ilde,jeld->ij',t2_2_a, eris_ovov, optimize=True)
        M_ij_a += lib.einsum('ilde,jdle->ij',t2_2_ab, eris_ovOV, optimize=True)

        M_ij_b += 0.5* lib.einsum('ilde,jdle->ij',t2_2_b, eris_OVOV, optimize=True)
        M_ij_b -= 0.5* lib.einsum('ilde,jeld->ij',t2_2_b, eris_OVOV, optimize=True)
        M_ij_b += lib.einsum('lied,lejd->ij',t2_2_ab, eris_ovOV, optimize=True)

        M_ij_a += 0.5* lib.einsum('jlde,leid->ij',t2_2_a, eris_ovov, optimize=True)
        M_ij_a -= 0.5* lib.einsum('jlde,ield->ij',t2_2_a, eris_ovov, optimize=True)
        M_ij_a += lib.einsum('jlde,leid->ij',t2_2_ab, eris_OVov, optimize=True)

        M_ij_b += 0.5* lib.einsum('jlde,leid->ij',t2_2_b, eris_OVOV, optimize=True)
        M_ij_b -= 0.5* lib.einsum('jlde,ield->ij',t2_2_b, eris_OVOV, optimize=True)
        M_ij_b += lib.einsum('ljed,leid->ij',t2_2_ab, eris_ovOV, optimize=True)

        M_ij_a +=  lib.einsum('d,ilde,jlde->ij',e_vir_a,t2_1_a, t2_2_a,optimize=True)
        M_ij_a +=  lib.einsum('d,ilde,jlde->ij',e_vir_a,t2_1_ab, t2_2_ab,optimize=True)
        M_ij_a +=  lib.einsum('d,iled,jled->ij',e_vir_b,t2_1_ab, t2_2_ab,optimize=True)

        M_ij_b +=  lib.einsum('d,ilde,jlde->ij',e_vir_b,t2_1_b, t2_2_b,optimize=True)
        M_ij_b +=  lib.einsum('d,lide,ljde->ij',e_vir_a,t2_1_ab, t2_2_ab,optimize=True)
        M_ij_b +=  lib.einsum('d,lied,ljed->ij',e_vir_b,t2_1_ab, t2_2_ab,optimize=True)

        M_ij_a +=  lib.einsum('d,jlde,ilde->ij',e_vir_a,t2_1_a, t2_2_a,optimize=True)
        M_ij_a +=  lib.einsum('d,jlde,ilde->ij',e_vir_a,t2_1_ab, t2_2_ab,optimize=True)
        M_ij_a +=  lib.einsum('d,jled,iled->ij',e_vir_b,t2_1_ab, t2_2_ab,optimize=True)

        M_ij_b +=  lib.einsum('d,jlde,ilde->ij',e_vir_b,t2_1_b, t2_2_b,optimize=True)
        M_ij_b +=  lib.einsum('d,ljde,lide->ij',e_vir_a,t2_1_ab, t2_2_ab,optimize=True)
        M_ij_b +=  lib.einsum('d,ljed,lied->ij',e_vir_b,t2_1_ab, t2_2_ab,optimize=True)

        M_ij_a -= 0.5 *  lib.einsum('l,ilde,jlde->ij',e_occ_a,t2_1_a, t2_2_a,optimize=True)
        M_ij_a -= 0.5*lib.einsum('l,ilde,jlde->ij',e_occ_b,t2_1_ab, t2_2_ab,optimize=True)
        M_ij_a -= 0.5*lib.einsum('l,ilde,jlde->ij',e_occ_b,t2_1_ab, t2_2_ab,optimize=True)

        M_ij_b -= 0.5 *  lib.einsum('l,ilde,jlde->ij',e_occ_b,t2_1_b, t2_2_b,optimize=True)
        M_ij_b -= 0.5*lib.einsum('l,lied,ljed->ij',e_occ_a,t2_1_ab, t2_2_ab,optimize=True)
        M_ij_b -= 0.5*lib.einsum('l,lied,ljed->ij',e_occ_a,t2_1_ab, t2_2_ab,optimize=True)

        M_ij_a -= 0.5 *  lib.einsum('l,jlde,ilde->ij',e_occ_a,t2_1_a, t2_2_a,optimize=True)
        M_ij_a -= 0.5*lib.einsum('l,jlde,ilde->ij',e_occ_b,t2_1_ab, t2_2_ab,optimize=True)
        M_ij_a -= 0.5*lib.einsum('l,jlde,ilde->ij',e_occ_b,t2_1_ab, t2_2_ab,optimize=True)

        M_ij_b -= 0.5 *  lib.einsum('l,jlde,ilde->ij',e_occ_b,t2_1_b, t2_2_b,optimize=True)
        M_ij_b -= 0.5*lib.einsum('l,ljed,lied->ij',e_occ_a,t2_1_ab, t2_2_ab,optimize=True)
        M_ij_b -= 0.5*lib.einsum('l,ljed,lied->ij',e_occ_a,t2_1_ab, t2_2_ab,optimize=True)

        M_ij_a -= 0.25 *  lib.einsum('i,ilde,jlde->ij',e_occ_a,t2_1_a, t2_2_a,optimize=True)
        M_ij_a -= 0.25 *  lib.einsum('i,ilde,jlde->ij',e_occ_a,t2_1_ab, t2_2_ab,optimize=True)
        M_ij_a -= 0.25 *  lib.einsum('i,ilde,jlde->ij',e_occ_a,t2_1_ab, t2_2_ab,optimize=True)

        M_ij_b -= 0.25 *  lib.einsum('i,ilde,jlde->ij',e_occ_b,t2_1_b, t2_2_b,optimize=True)
        M_ij_b -= 0.25 *  lib.einsum('i,lied,ljed->ij',e_occ_b,t2_1_ab, t2_2_ab,optimize=True)
        M_ij_b -= 0.25 *  lib.einsum('i,lied,ljed->ij',e_occ_b,t2_1_ab, t2_2_ab,optimize=True)

        M_ij_a -= 0.25 *  lib.einsum('i,jlde,ilde->ij',e_occ_a,t2_1_a, t2_2_a,optimize=True)
        M_ij_a -= 0.25 *  lib.einsum('i,jlde,ilde->ij',e_occ_a,t2_1_ab, t2_2_ab,optimize=True)
        M_ij_a -= 0.25 *  lib.einsum('i,jlde,ilde->ij',e_occ_a,t2_1_ab, t2_2_ab,optimize=True)

        M_ij_b -= 0.25 *  lib.einsum('i,jlde,ilde->ij',e_occ_b,t2_1_b, t2_2_b,optimize=True)
        M_ij_b -= 0.25 *  lib.einsum('i,ljed,lied->ij',e_occ_b,t2_1_ab, t2_2_ab,optimize=True)
        M_ij_b -= 0.25 *  lib.einsum('i,ljed,lied->ij',e_occ_b,t2_1_ab, t2_2_ab,optimize=True)

        M_ij_a -= 0.25 *  lib.einsum('j,jlde,ilde->ij',e_occ_a,t2_1_a, t2_2_a,optimize=True)
        M_ij_a -= 0.25 *  lib.einsum('j,jlde,ilde->ij',e_occ_a,t2_1_ab, t2_2_ab,optimize=True)
        M_ij_a -= 0.25 *  lib.einsum('j,jlde,ilde->ij',e_occ_a,t2_1_ab, t2_2_ab,optimize=True)

        M_ij_b -= 0.25 *  lib.einsum('j,jlde,ilde->ij',e_occ_b,t2_1_b, t2_2_b,optimize=True)
        M_ij_b -= 0.25 *  lib.einsum('j,ljed,lied->ij',e_occ_b,t2_1_ab, t2_2_ab,optimize=True)
        M_ij_b -= 0.25 *  lib.einsum('j,ljed,lied->ij',e_occ_b,t2_1_ab, t2_2_ab,optimize=True)

        M_ij_a -= 0.25 *  lib.einsum('j,ilde,jlde->ij',e_occ_a,t2_1_a, t2_2_a,optimize=True)
        M_ij_a -= 0.25 *  lib.einsum('j,ilde,jlde->ij',e_occ_a,t2_1_ab, t2_2_ab,optimize=True)
        M_ij_a -= 0.25 *  lib.einsum('j,ilde,jlde->ij',e_occ_a,t2_1_ab, t2_2_ab,optimize=True)

        M_ij_b -= 0.25 *  lib.einsum('j,ilde,jlde->ij',e_occ_b,t2_1_b, t2_2_b,optimize=True)
        M_ij_b -= 0.25 *  lib.einsum('j,lied,ljed->ij',e_occ_b,t2_1_ab, t2_2_ab,optimize=True)
        M_ij_b -= 0.25 *  lib.einsum('j,lied,ljed->ij',e_occ_b,t2_1_ab, t2_2_ab,optimize=True)

        M_ij_a -= lib.einsum('lmde,jldf,mefi->ij',t2_1_a, t2_1_a, eris_ovvo,optimize = True)
        M_ij_a += lib.einsum('lmde,jldf,mife->ij',t2_1_a, t2_1_a, eris_oovv,optimize = True)
        M_ij_a += lib.einsum('mled,jlfd,mefi->ij',t2_1_ab, t2_1_ab, eris_ovvo ,optimize = True)
        M_ij_a -= lib.einsum('mled,jlfd,mife->ij',t2_1_ab, t2_1_ab, eris_oovv ,optimize = True)
        M_ij_a -= lib.einsum('lmde,jldf,mefi->ij',t2_1_ab, t2_1_a, eris_OVvo,optimize = True)
        M_ij_a -= lib.einsum('mlde,jldf,mife->ij',t2_1_ab, t2_1_ab, eris_ooVV ,optimize = True)
        M_ij_a += lib.einsum('lmde,jlfd,mefi->ij',t2_1_b, t2_1_ab, eris_OVvo ,optimize = True)

        M_ij_b -= lib.einsum('lmde,jldf,mefi->ij',t2_1_b, t2_1_b, eris_OVVO,optimize = True)
        M_ij_b += lib.einsum('lmde,jldf,mife->ij',t2_1_b, t2_1_b, eris_OOVV,optimize = True)
        M_ij_b += lib.einsum('lmde,ljdf,mefi->ij',t2_1_ab, t2_1_ab, eris_OVVO,optimize = True)
        M_ij_b -= lib.einsum('lmde,ljdf,mife->ij',t2_1_ab, t2_1_ab, eris_OOVV,optimize = True)
        M_ij_b -= lib.einsum('mled,jldf,mefi->ij',t2_1_ab, t2_1_b, eris_ovVO,optimize = True)
        M_ij_b -= lib.einsum('lmed,ljfd,mife->ij',t2_1_ab, t2_1_ab, eris_OOvv ,optimize = True)
        M_ij_b += lib.einsum('lmde,ljdf,mefi->ij',t2_1_a, t2_1_ab, eris_ovVO ,optimize = True)

        M_ij_a -= lib.einsum('lmde,ildf,mefj->ij',t2_1_a, t2_1_a, eris_ovvo ,optimize = True)
        M_ij_a += lib.einsum('lmde,ildf,mjfe->ij',t2_1_a, t2_1_a, eris_oovv ,optimize = True)
        M_ij_a += lib.einsum('mled,ilfd,mefj->ij',t2_1_ab, t2_1_ab, eris_ovvo ,optimize = True)
        M_ij_a -= lib.einsum('mled,ilfd,mjfe->ij',t2_1_ab, t2_1_ab, eris_oovv ,optimize = True)
        M_ij_a -= lib.einsum('lmde,ildf,mefj->ij',t2_1_ab, t2_1_a, eris_OVvo,optimize = True)
        M_ij_a -= lib.einsum('mlde,ildf,mjfe->ij',t2_1_ab, t2_1_ab, eris_ooVV ,optimize = True)
        M_ij_a += lib.einsum('lmde,ilfd,mefj->ij',t2_1_b, t2_1_ab, eris_OVvo ,optimize = True)

        M_ij_b -= lib.einsum('lmde,ildf,mefj->ij',t2_1_b, t2_1_b, eris_OVVO ,optimize = True)
        M_ij_b += lib.einsum('lmde,ildf,mjfe->ij',t2_1_b, t2_1_b, eris_OOVV ,optimize = True)
        M_ij_b += lib.einsum('lmde,lidf,mefj->ij',t2_1_ab, t2_1_ab, eris_OVVO ,optimize = True)
        M_ij_b -= lib.einsum('lmde,lidf,mjfe->ij',t2_1_ab, t2_1_ab, eris_OOVV ,optimize = True)
        M_ij_b -= lib.einsum('mled,ildf,mefj->ij',t2_1_ab, t2_1_b, eris_ovVO,optimize = True)
        M_ij_b -= lib.einsum('lmed,lifd,mjfe->ij',t2_1_ab, t2_1_ab, eris_OOvv ,optimize = True)
        M_ij_b += lib.einsum('lmde,lidf,mefj->ij',t2_1_a, t2_1_ab, eris_ovVO ,optimize = True)

        M_ij_a += 0.25*lib.einsum('lmde,jnde,limn->ij',t2_1_a, t2_1_a,eris_oooo, optimize = True)
        M_ij_a -= 0.25*lib.einsum('lmde,jnde,lnmi->ij',t2_1_a, t2_1_a,eris_oooo, optimize = True)
        M_ij_a += lib.einsum('lmde,jnde,limn->ij',t2_1_ab ,t2_1_ab,eris_ooOO, optimize = True)

        M_ij_b += 0.25*lib.einsum('lmde,jnde,limn->ij',t2_1_b, t2_1_b,eris_OOOO, optimize = True)
        M_ij_b -= 0.25*lib.einsum('lmde,jnde,lnmi->ij',t2_1_b, t2_1_b,eris_OOOO, optimize = True)
        M_ij_b += lib.einsum('mled,njed,mnli->ij',t2_1_ab ,t2_1_ab,eris_ooOO, optimize = True)


        if isinstance(eris.vvvv_p,list):

            t2a_vvvv = contract_ladder_outcore_antisym(adc,t2_1_a,eris,spin="alpha")
            temp_t2a_vvvv = np.zeros((nocc_a,nocc_a,nvir_a,nvir_a))   
            temp_t2a_vvvv[:,:,ab_ind_a[0],ab_ind_a[1]] = t2a_vvvv    
            temp_t2a_vvvv[:,:,ab_ind_a[1],ab_ind_a[0]] = -t2a_vvvv 

            M_ij_a += 2*0.25 * lib.einsum('ilgf,jlgf->ij', temp_t2a_vvvv, t2_1_a, optimize = True)

        else :

            eris_vvvv = radc_ao2mo.unpack_eri_2(eris.vvvv_p, nvir_a)
            M_ij_a += 0.25 * lib.einsum('ilde,jlgf,gfde->ij',t2_1_a, t2_1_a, eris_vvvv, optimize = True)
            del eris_vvvv


        if isinstance(eris.VVVV_p,list):

            t2b_VVVV = contract_ladder_outcore_antisym(adc,t2_1_b,eris,spin="beta")
            temp_t2b_VVVV = np.zeros((nocc_b,nocc_b,nvir_b,nvir_b))   
            temp_t2b_VVVV[:,:,ab_ind_b[0],ab_ind_b[1]] = t2b_VVVV 
            temp_t2b_VVVV[:,:,ab_ind_b[1],ab_ind_b[0]] = -t2b_VVVV 

            M_ij_b += 2*0.25 * lib.einsum('ilgf,jlgf->ij', temp_t2b_VVVV, t2_1_b, optimize = True)

        else :

            eris_VVVV = radc_ao2mo.unpack_eri_2(eris.VVVV_p, nvir_b)
            M_ij_b += 0.25 * lib.einsum('ilde,jlgf,gfde->ij',t2_1_b, t2_1_b, eris_VVVV, optimize = True)
            del eris_VVVV

        if isinstance(eris.vVvV_p,list):

            t2_vVvV = contract_ladder_outcore(adc,t2_1_ab,eris)
            M_ij_a +=lib.einsum('ilgf,jlgf->ij', t2_vVvV, t2_1_ab, optimize = True)
            M_ij_b +=lib.einsum('lied,ljed->ij',t2_1_ab, t2_vVvV, optimize = True)

        else :

            eris_vVvV = eris.vVvV_p
            eris_vVvV = eris_vVvV.reshape(nvir_a,nvir_b,nvir_a,nvir_b)
            M_ij_a +=lib.einsum('ilde,jlgf,gfde->ij',t2_1_ab, t2_1_ab,eris_vVvV, optimize = True)
            temp = lib.einsum('ljfg,fged->ljed',t2_1_ab,eris_vVvV, optimize = True)
            M_ij_b +=lib.einsum('lied,ljed->ij',t2_1_ab, temp, optimize = True)
            eris_vVvV = eris_vVvV.reshape(nvir_a*nvir_b,nvir_a*nvir_b)

        M_ij_a += 0.25*lib.einsum('inde,lmde,jlnm->ij',t2_1_a, t2_1_a,eris_oooo, optimize = True)
        M_ij_a -= 0.25*lib.einsum('inde,lmde,jmnl->ij',t2_1_a, t2_1_a,eris_oooo, optimize = True)
        M_ij_a +=lib.einsum('inde,lmde,jlnm->ij',t2_1_ab, t2_1_ab,eris_ooOO, optimize = True)

        M_ij_b += 0.25*lib.einsum('inde,lmde,jlnm->ij',t2_1_b, t2_1_b,eris_OOOO, optimize = True)
        M_ij_b -= 0.25*lib.einsum('inde,lmde,jmnl->ij',t2_1_b, t2_1_b,eris_OOOO, optimize = True)
        M_ij_b +=lib.einsum('nied,mled,nmjl->ij',t2_1_ab, t2_1_ab,eris_ooOO, optimize = True)

        M_ij_a += 0.5*lib.einsum('lmdf,lmde,jief->ij',t2_1_a, t2_1_a, eris_oovv, optimize = True)
        M_ij_a -= 0.5*lib.einsum('lmdf,lmde,jfei->ij',t2_1_a, t2_1_a, eris_ovvo, optimize = True)
        M_ij_a +=lib.einsum('mlfd,mled,jief->ij',t2_1_ab, t2_1_ab, eris_oovv , optimize = True)
        M_ij_a -=lib.einsum('mlfd,mled,jfei->ij',t2_1_ab, t2_1_ab, eris_ovvo , optimize = True)
        M_ij_a +=lib.einsum('lmdf,lmde,jief->ij',t2_1_ab, t2_1_ab, eris_ooVV , optimize = True)
        M_ij_a +=0.5*lib.einsum('lmdf,lmde,jief->ij',t2_1_b, t2_1_b, eris_ooVV , optimize = True)

        M_ij_b += 0.5*lib.einsum('lmdf,lmde,jief->ij',t2_1_b, t2_1_b, eris_OOVV , optimize = True)
        M_ij_b -= 0.5*lib.einsum('lmdf,lmde,jfei->ij',t2_1_b, t2_1_b, eris_OVVO , optimize = True)
        M_ij_b +=lib.einsum('lmdf,lmde,jief->ij',t2_1_ab, t2_1_ab, eris_OOVV , optimize = True)
        M_ij_b -=lib.einsum('lmdf,lmde,jfei->ij',t2_1_ab, t2_1_ab, eris_OVVO , optimize = True)
        M_ij_b +=lib.einsum('lmfd,lmed,jief->ij',t2_1_ab, t2_1_ab, eris_OOvv , optimize = True)
        M_ij_b +=0.5*lib.einsum('lmdf,lmde,jief->ij',t2_1_a, t2_1_a, eris_OOvv , optimize = True)

        M_ij_a -= lib.einsum('ilde,jmdf,lmfe->ij',t2_1_a, t2_1_a, eris_oovv, optimize = True)
        M_ij_a += lib.einsum('ilde,jmdf,lefm->ij',t2_1_a, t2_1_a, eris_ovvo, optimize = True)
        M_ij_a += lib.einsum('ilde,jmdf,lefm->ij',t2_1_a, t2_1_ab, eris_ovVO, optimize = True)
        M_ij_a += lib.einsum('ilde,jmdf,lefm->ij',t2_1_ab, t2_1_a, eris_OVvo, optimize = True)
        M_ij_a -= lib.einsum('ilde,jmdf,lmfe->ij',t2_1_ab, t2_1_ab, eris_OOVV, optimize = True)
        M_ij_a += lib.einsum('ilde,jmdf,lefm->ij',t2_1_ab, t2_1_ab, eris_OVVO, optimize = True)
        M_ij_a -= lib.einsum('iled,jmfd,lmfe->ij',t2_1_ab, t2_1_ab, eris_OOvv, optimize = True)

        M_ij_b -= lib.einsum('ilde,jmdf,lmfe->ij',t2_1_b, t2_1_b, eris_OOVV, optimize = True)
        M_ij_b += lib.einsum('ilde,jmdf,lefm->ij',t2_1_b, t2_1_b, eris_OVVO, optimize = True)
        M_ij_b += lib.einsum('ilde,mjfd,lefm->ij',t2_1_b, t2_1_ab, eris_OVvo, optimize = True)
        M_ij_b += lib.einsum('lied,jmdf,lefm->ij',t2_1_ab, t2_1_b, eris_ovVO, optimize = True)
        M_ij_b -= lib.einsum('lied,mjfd,lmfe->ij',t2_1_ab, t2_1_ab, eris_oovv, optimize = True)
        M_ij_b += lib.einsum('lied,mjfd,lefm->ij',t2_1_ab, t2_1_ab, eris_ovvo, optimize = True)
        M_ij_b -= lib.einsum('lide,mjdf,lmfe->ij',t2_1_ab, t2_1_ab, eris_ooVV, optimize = True)

        M_ij_a -= 0.5*lib.einsum('lnde,lmde,jinm->ij',t2_1_a, t2_1_a, eris_oooo, optimize = True)
        M_ij_a += 0.5*lib.einsum('lnde,lmde,jmni->ij',t2_1_a, t2_1_a, eris_oooo, optimize = True)
        M_ij_a -= lib.einsum('nled,mled,jinm->ij',t2_1_ab, t2_1_ab, eris_oooo, optimize = True)
        M_ij_a += lib.einsum('nled,mled,jmni->ij',t2_1_ab, t2_1_ab, eris_oooo, optimize = True)
        M_ij_a -= lib.einsum('lnde,lmde,jinm->ij',t2_1_ab, t2_1_ab, eris_ooOO, optimize = True)
        M_ij_a -= 0.5 * lib.einsum('lnde,lmde,jinm->ij',t2_1_b, t2_1_b, eris_ooOO, optimize = True)

        M_ij_b -= 0.5*lib.einsum('lnde,lmde,jinm->ij',t2_1_b, t2_1_b, eris_OOOO, optimize = True)
        M_ij_b += 0.5*lib.einsum('lnde,lmde,jmni->ij',t2_1_b, t2_1_b, eris_OOOO, optimize = True)
        M_ij_b -= lib.einsum('lnde,lmde,jinm->ij',t2_1_ab, t2_1_ab, eris_OOOO, optimize = True)
        M_ij_b += lib.einsum('lnde,lmde,jmni->ij',t2_1_ab, t2_1_ab, eris_OOOO, optimize = True)
        M_ij_b -= lib.einsum('nled,mled,nmji->ij',t2_1_ab, t2_1_ab, eris_ooOO, optimize = True)
        M_ij_b -= 0.5 * lib.einsum('lnde,lmde,nmji->ij',t2_1_a, t2_1_a, eris_ooOO, optimize = True)


    M_ij = (M_ij_a, M_ij_b)

    return M_ij


def ea_adc_diag(adc,M_ab=None,eris=None):

    if adc.method not in ("adc(2)", "adc(2)-x", "adc(3)"):
        raise NotImplementedError(adc.method)

    method = adc.method

    if M_ab is None:
        M_ab = adc.get_imds()

    M_ab_a, M_ab_b = M_ab[0], M_ab[1]

    nocc_a = adc.nocc_a
    nocc_b = adc.nocc_b
    nvir_a = adc.nvir_a
    nvir_b = adc.nvir_b

    n_singles_a = nvir_a
    n_singles_b = nvir_b
    n_doubles_aaa = nvir_a * (nvir_a - 1) * nocc_a // 2
    n_doubles_bab = nocc_b * nvir_a * nvir_b
    n_doubles_aba = nocc_a * nvir_b * nvir_a
    n_doubles_bbb = nvir_b * (nvir_b - 1) * nocc_b // 2

    dim = n_singles_a + n_singles_b + n_doubles_aaa + n_doubles_bab + n_doubles_aba + n_doubles_bbb

    e_occ_a = adc.mo_energy_a[:nocc_a]
    e_occ_b = adc.mo_energy_b[:nocc_b]
    e_vir_a = adc.mo_energy_a[nocc_a:]
    e_vir_b = adc.mo_energy_b[nocc_b:]

    idn_occ_a = np.identity(nocc_a)
    idn_occ_b = np.identity(nocc_b)
    idn_vir_a = np.identity(nvir_a)
    idn_vir_b = np.identity(nvir_b)

    ab_ind_a = np.tril_indices(nvir_a, k=-1)
    ab_ind_b = np.tril_indices(nvir_b, k=-1)

    s_a = 0
    f_a = n_singles_a
    s_b = f_a
    f_b = s_b + n_singles_b
    s_aaa = f_b
    f_aaa = s_aaa + n_doubles_aaa
    s_bab = f_aaa
    f_bab = s_bab + n_doubles_bab
    s_aba = f_bab
    f_aba = s_aba + n_doubles_aba
    s_bbb = f_aba
    f_bbb = s_bbb + n_doubles_bbb

    d_i_a = e_occ_a[:,None]
    d_ab_a = e_vir_a[:,None] + e_vir_a
    D_n_a = -d_i_a + d_ab_a.reshape(-1)
    D_n_a = D_n_a.reshape((nocc_a,nvir_a,nvir_a))
    D_iab_a = D_n_a.copy()[:,ab_ind_a[0],ab_ind_a[1]].reshape(-1)

    d_i_b = e_occ_b[:,None]
    d_ab_b = e_vir_b[:,None] + e_vir_b
    D_n_b = -d_i_b + d_ab_b.reshape(-1)
    D_n_b = D_n_b.reshape((nocc_b,nvir_b,nvir_b))
    D_iab_b = D_n_b.copy()[:,ab_ind_b[0],ab_ind_b[1]].reshape(-1)

    d_ab_ab = e_vir_a[:,None] + e_vir_b
    d_i_b = e_occ_b[:,None]
    D_n_bab = -d_i_b + d_ab_ab.reshape(-1)
    D_iab_bab = D_n_bab.reshape(-1)

    d_ab_ab = e_vir_b[:,None] + e_vir_a
    d_i_a = e_occ_a[:,None]
    D_n_aba = -d_i_a + d_ab_ab.reshape(-1)
    D_iab_aba = D_n_aba.reshape(-1)

    diag = np.zeros(dim)

    # Compute precond in p1-p1 block

    M_ab_a_diag = np.diagonal(M_ab_a)
    M_ab_b_diag = np.diagonal(M_ab_b)

    diag[s_a:f_a] = M_ab_a_diag.copy()
    diag[s_b:f_b] = M_ab_b_diag.copy()

    # Compute precond in 2p1h-2p1h block

    diag[s_aaa:f_aaa] = D_iab_a
    diag[s_bab:f_bab] = D_iab_bab
    diag[s_aba:f_aba] = D_iab_aba
    diag[s_bbb:f_bbb] = D_iab_b

#    ###### Additional terms for the preconditioner ####
    if (method == "adc(2)-x" or method == "adc(3)"):

        if eris is None:
            eris = adc.transform_integrals()

            if not isinstance(eris.vvvv, list): 

                eris_oovv = eris.oovv
                eris_ovvo = eris.ovvo
                eris_OOVV = eris.OOVV
                eris_OVVO = eris.OVVO
                eris_OOvv = eris.OOvv
                eris_ooVV = eris.ooVV

                eris_vvvv = eris.vvvv_p
                temp = np.zeros((nocc_a, eris_vvvv.shape[0]))
                temp[:] += np.diag(eris_vvvv)
                diag[s_aaa:f_aaa] += temp.reshape(-1)

                eris_VVVV = eris.VVVV_p
                temp = np.zeros((nocc_b, eris_VVVV.shape[0]))
                temp[:] += np.diag(eris_VVVV)
                diag[s_bbb:f_bbb] += temp.reshape(-1)

                eris_vVvV = eris.vVvV_p
                temp = np.zeros((nocc_b, eris_vVvV.shape[0]))
                temp[:] += np.diag(eris_vVvV)
                diag[s_bab:f_bab] += temp.reshape(-1)
                
                temp = np.zeros((nocc_a, nvir_a, nvir_b))
                temp[:] += np.diag(eris_vVvV).reshape(nvir_a,nvir_b)
                temp = np.ascontiguousarray(temp.transpose(0,2,1))
                diag[s_aba:f_aba] += temp.reshape(-1)
                    
                eris_ovov_p = np.ascontiguousarray(eris_oovv.transpose(0,2,1,3))
                eris_ovov_p -= np.ascontiguousarray(eris_ovvo.transpose(0,2,3,1))
                eris_ovov_p = eris_ovov_p.reshape(nocc_a*nvir_a, nocc_a*nvir_a)
  
                temp = np.zeros((eris_ovov_p.shape[0],nvir_a))
                temp.T[:] += np.diagonal(eris_ovov_p)
                temp = temp.reshape(nocc_a, nvir_a, nvir_a)
                diag[s_aaa:f_aaa] += -temp[:,ab_ind_a[0],ab_ind_a[1]].reshape(-1)

                temp = np.ascontiguousarray(temp.transpose(0,2,1))
                diag[s_aaa:f_aaa] += -temp[:,ab_ind_a[0],ab_ind_a[1]].reshape(-1)

                eris_OVOV_p = np.ascontiguousarray(eris_OOVV.transpose(0,2,1,3))
                eris_OVOV_p -= np.ascontiguousarray(eris_OVVO.transpose(0,2,3,1))
                eris_OVOV_p = eris_OVOV_p.reshape(nocc_b*nvir_b, nocc_b*nvir_b)
  
                temp = np.zeros((eris_OVOV_p.shape[0],nvir_b))
                temp.T[:] += np.diagonal(eris_OVOV_p)
                temp = temp.reshape(nocc_b, nvir_b, nvir_b)
                diag[s_bbb:f_bbb] += -temp[:,ab_ind_b[0],ab_ind_b[1]].reshape(-1)

                temp = np.ascontiguousarray(temp.transpose(0,2,1))
                diag[s_bbb:f_bbb] += -temp[:,ab_ind_b[0],ab_ind_b[1]].reshape(-1)

                temp = np.zeros((nvir_a, nocc_b, nvir_b))
                temp[:] += np.diagonal(eris_OVOV_p).reshape(nocc_b, nvir_b)
                temp = np.ascontiguousarray(temp.transpose(1,0,2))
                diag[s_bab:f_bab] += -temp.reshape(-1)

                temp = np.zeros((nvir_b, nocc_a, nvir_a))
                temp[:] += np.diagonal(eris_ovov_p).reshape(nocc_a, nvir_a)
                temp = np.ascontiguousarray(temp.transpose(1,0,2))
                diag[s_aba:f_aba] += -temp.reshape(-1)

                eris_OvOv_p = np.ascontiguousarray(eris_OOvv.transpose(0,2,1,3))
                eris_OvOv_p = eris_OvOv_p.reshape(nocc_b*nvir_a, nocc_b*nvir_a)
  
                temp = np.zeros((nvir_b, nocc_b, nvir_a))
                temp[:] += np.diagonal(eris_OvOv_p).reshape(nocc_b,nvir_a)
                temp = np.ascontiguousarray(temp.transpose(1,2,0))
                diag[s_bab:f_bab] += -temp.reshape(-1)

                eris_oVoV_p = np.ascontiguousarray(eris_ooVV.transpose(0,2,1,3))
                eris_oVoV_p = eris_oVoV_p.reshape(nocc_a*nvir_b, nocc_a*nvir_b)

                temp = np.zeros((nvir_a, nocc_a, nvir_b))
                temp[:] += np.diagonal(eris_oVoV_p).reshape(nocc_a,nvir_b)
                temp = np.ascontiguousarray(temp.transpose(1,2,0))
                diag[s_aba:f_aba] += -temp.reshape(-1)

    return diag


def ip_adc_diag(adc,M_ij=None,eris=None):
   
    if adc.method not in ("adc(2)", "adc(2)-x", "adc(3)"):
        raise NotImplementedError(adc.method)

    method = adc.method
    if M_ij is None:
        M_ij = adc.get_imds()

    M_ij_a, M_ij_b = M_ij[0], M_ij[1]

    nocc_a = adc.nocc_a
    nocc_b = adc.nocc_b
    nvir_a = adc.nvir_a
    nvir_b = adc.nvir_b

    n_singles_a = nocc_a
    n_singles_b = nocc_b
    n_doubles_aaa = nocc_a * (nocc_a - 1) * nvir_a // 2
    n_doubles_bab = nvir_b * nocc_a * nocc_b
    n_doubles_aba = nvir_a * nocc_b * nocc_a
    n_doubles_bbb = nocc_b * (nocc_b - 1) * nvir_b // 2

    dim = n_singles_a + n_singles_b + n_doubles_aaa + n_doubles_bab + n_doubles_aba + n_doubles_bbb

    e_occ_a = adc.mo_energy_a[:nocc_a]
    e_occ_b = adc.mo_energy_b[:nocc_b]
    e_vir_a = adc.mo_energy_a[nocc_a:]
    e_vir_b = adc.mo_energy_b[nocc_b:]

    idn_occ_a = np.identity(nocc_a)
    idn_occ_b = np.identity(nocc_b)
    idn_vir_a = np.identity(nvir_a)
    idn_vir_b = np.identity(nvir_b)

    ij_ind_a = np.tril_indices(nocc_a, k=-1)
    ij_ind_b = np.tril_indices(nocc_b, k=-1)

    s_a = 0
    f_a = n_singles_a
    s_b = f_a
    f_b = s_b + n_singles_b
    s_aaa = f_b
    f_aaa = s_aaa + n_doubles_aaa
    s_bab = f_aaa
    f_bab = s_bab + n_doubles_bab
    s_aba = f_bab
    f_aba = s_aba + n_doubles_aba
    s_bbb = f_aba
    f_bbb = s_bbb + n_doubles_bbb

    d_ij_a = e_occ_a[:,None] + e_occ_a
    d_a_a = e_vir_a[:,None]
    D_n_a = -d_a_a + d_ij_a.reshape(-1)
    D_n_a = D_n_a.reshape((nvir_a,nocc_a,nocc_a))
    D_aij_a = D_n_a.copy()[:,ij_ind_a[0],ij_ind_a[1]].reshape(-1)

    d_ij_b = e_occ_b[:,None] + e_occ_b
    d_a_b = e_vir_b[:,None]
    D_n_b = -d_a_b + d_ij_b.reshape(-1)
    D_n_b = D_n_b.reshape((nvir_b,nocc_b,nocc_b))
    D_aij_b = D_n_b.copy()[:,ij_ind_b[0],ij_ind_b[1]].reshape(-1)

    d_ij_ab = e_occ_b[:,None] + e_occ_a
    d_a_b = e_vir_b[:,None]
    D_n_bab = -d_a_b + d_ij_ab.reshape(-1)
    D_aij_bab = D_n_bab.reshape(-1)

    d_ij_ab = e_occ_a[:,None] + e_occ_b
    d_a_a = e_vir_a[:,None]
    D_n_aba = -d_a_a + d_ij_ab.reshape(-1)
    D_aij_aba = D_n_aba.reshape(-1)

    diag = np.zeros(dim)

    # Compute precond in h1-h1 block
    M_ij_a_diag = np.diagonal(M_ij_a)
    M_ij_b_diag = np.diagonal(M_ij_b)

    diag[s_a:f_a] = M_ij_a_diag.copy()
    diag[s_b:f_b] = M_ij_b_diag.copy()

    # Compute precond in 2p1h-2p1h block

    diag[s_aaa:f_aaa] = D_aij_a.copy()
    diag[s_bab:f_bab] = D_aij_bab.copy()
    diag[s_aba:f_aba] = D_aij_aba.copy()
    diag[s_bbb:f_bbb] = D_aij_b.copy()

    ###### Additional terms for the preconditioner ####
    if (method == "adc(2)-x" or method == "adc(3)"):
        if eris is None:
            eris = adc.transform_integrals()

            if not isinstance(eris.vvvv, list): 

                eris_oooo = eris.oooo
                eris_OOOO = eris.OOOO
                eris_ooOO = eris.ooOO
                eris_oovv = eris.oovv
                eris_OOVV = eris.OOVV
                eris_ooVV = eris.ooVV
                eris_OOvv = eris.OOvv
                eris_ovvo = eris.ovvo
                eris_OVVO = eris.OVVO

                eris_oooo_p = np.ascontiguousarray(eris_oooo.transpose(0,2,1,3))
                eris_oooo_p -= np.ascontiguousarray(eris_oooo_p.transpose(0,1,3,2))
                eris_oooo_p = eris_oooo_p.reshape(nocc_a*nocc_a, nocc_a*nocc_a)
  
                temp = np.zeros((nvir_a,eris_oooo_p.shape[0]))
                temp[:] += np.diagonal(eris_oooo_p)
                temp = temp.reshape(nvir_a, nocc_a, nocc_a)
                diag[s_aaa:f_aaa] += -temp[:,ij_ind_a[0],ij_ind_a[1]].reshape(-1)

                eris_OOOO_p = np.ascontiguousarray(eris_OOOO.transpose(0,2,1,3))
                eris_OOOO_p -= np.ascontiguousarray(eris_OOOO_p.transpose(0,1,3,2))
                eris_OOOO_p = eris_OOOO_p.reshape(nocc_b*nocc_b, nocc_b*nocc_b)
  
                temp = np.zeros((nvir_b,eris_OOOO_p.shape[0]))
                temp[:] += np.diagonal(eris_OOOO_p)
                temp = temp.reshape(nvir_b, nocc_b, nocc_b)
                diag[s_bbb:f_bbb] += -temp[:,ij_ind_b[0],ij_ind_b[1]].reshape(-1)

                eris_oOoO_p = np.ascontiguousarray(eris_ooOO.transpose(0,2,1,3))
                eris_oOoO_p = eris_oOoO_p.reshape(nocc_a*nocc_b, nocc_a*nocc_b)
  
                temp = np.zeros((nvir_b, eris_oOoO_p.shape[0]))
                temp[:] += np.diag(eris_oOoO_p)
                diag[s_bab:f_bab] += -temp.reshape(-1)
                
                temp = np.zeros((nvir_a, eris_oOoO_p.shape[0]))
                temp[:] += np.diag(eris_oOoO_p.T)
                diag[s_aba:f_aba] += -temp.reshape(-1)
                
                eris_ovov_p = np.ascontiguousarray(eris_oovv.transpose(0,2,1,3))
                eris_ovov_p -= np.ascontiguousarray(eris_ovvo.transpose(0,2,3,1))
                eris_ovov_p = eris_ovov_p.reshape(nocc_a*nvir_a, nocc_a*nvir_a)
  
                temp = np.zeros((nocc_a,nocc_a,nvir_a))
                temp[:] += np.diagonal(eris_ovov_p).reshape(nocc_a,nvir_a)
                temp = np.ascontiguousarray(temp.T)
                diag[s_aaa:f_aaa] += temp[:,ij_ind_a[0],ij_ind_a[1]].reshape(-1)

                temp = np.ascontiguousarray(temp.transpose(0,2,1))
                diag[s_aaa:f_aaa] += temp[:,ij_ind_a[0],ij_ind_a[1]].reshape(-1)

                eris_OVOV_p = np.ascontiguousarray(eris_OOVV.transpose(0,2,1,3))
                eris_OVOV_p -= np.ascontiguousarray(eris_OVVO.transpose(0,2,3,1))
                eris_OVOV_p = eris_OVOV_p.reshape(nocc_b*nvir_b, nocc_b*nvir_b)
  
                temp = np.zeros((nocc_b,nocc_b,nvir_b))
                temp[:] += np.diagonal(eris_OVOV_p).reshape(nocc_b,nvir_b)
                temp = np.ascontiguousarray(temp.T)
                diag[s_bbb:f_bbb] += temp[:,ij_ind_b[0],ij_ind_b[1]].reshape(-1)

                temp = np.ascontiguousarray(temp.transpose(0,2,1))
                diag[s_bbb:f_bbb] += temp[:,ij_ind_b[0],ij_ind_b[1]].reshape(-1)

                temp = np.zeros((nocc_a, nocc_b, nvir_b))
                temp[:] += np.diagonal(eris_OVOV_p).reshape(nocc_b, nvir_b)
                temp = np.ascontiguousarray(temp.transpose(2,0,1))
                diag[s_bab:f_bab] += temp.reshape(-1)

                temp = np.zeros((nocc_b, nocc_a, nvir_a))
                temp[:] += np.diagonal(eris_ovov_p).reshape(nocc_a, nvir_a)
                temp = np.ascontiguousarray(temp.transpose(2,0,1))
                diag[s_aba:f_aba] += temp.reshape(-1)

                eris_oVoV_p = np.ascontiguousarray(eris_ooVV.transpose(0,2,1,3))
                eris_oVoV_p = eris_oVoV_p.reshape(nocc_a*nvir_b, nocc_a*nvir_b)
  
                temp = np.zeros((nocc_b, nocc_a, nvir_b))
                temp[:] += np.diagonal(eris_oVoV_p).reshape(nocc_a,nvir_b)
                temp = np.ascontiguousarray(temp.transpose(2,1,0))
                diag[s_bab:f_bab] += temp.reshape(-1)

                eris_OvOv_p = np.ascontiguousarray(eris_OOvv.transpose(0,2,1,3))
                eris_OvOv_p = eris_OvOv_p.reshape(nocc_b*nvir_a, nocc_b*nvir_a)

                temp = np.zeros((nocc_a, nocc_b, nvir_a))
                temp[:] += np.diagonal(eris_OvOv_p).reshape(nocc_b,nvir_a)
                temp = np.ascontiguousarray(temp.transpose(2,1,0))
                diag[s_aba:f_aba] += temp.reshape(-1)

    diag = -diag
    return diag


def ea_contract_r_vvvv_antisym(myadc,r2,eris,spin=None):

    v_list = []

    if spin == "alpha":
        v_list = eris.vvvv_p
        nocc = myadc._nocc[0]
        nvir = myadc._nvir[0]

    elif spin ==  "beta" : 

        v_list = eris.VVVV_p
        nocc = myadc._nocc[1]
        nvir = myadc._nvir[1]
 
    else :

        raise Exception("Spin type not mentioned")

    nv_pair = nvir  *  (nvir - 1) // 2

    r2_vvvv = np.zeros((nocc,nvir,nvir))
    r2 = np.ascontiguousarray(r2.reshape(nocc,-1))
    a = 0
    for dataset in v_list:
         k = dataset.shape[0]
         dataset = dataset[:].reshape(-1,nv_pair)
         r2_vvvv[:,a:a+k] = np.dot(r2,dataset.T).reshape(nocc,-1,nvir)
         a += k

    return r2_vvvv


def ea_contract_r_vvvv(myadc,r2,eris,spin=None):

    nocc_a = myadc._nocc[0]
    nvir_a = myadc._nvir[0]
    nocc_b = myadc._nocc[1]
    nvir_b = myadc._nvir[1]
 
    if spin == "bab" :
        r2_vvvv = np.zeros((nocc_b,nvir_a,nvir_b))

        a = 0
        for dataset in eris.vVvV_p:
             k = dataset.shape[0]
             dataset = dataset[:].reshape(-1,nvir_a*nvir_b)
             r2_vvvv[:,a:a+k] = np.dot(r2,dataset.T).reshape(nocc_b,-1,nvir_b)
             a += k

    if spin == "aba":
        r2_vvvv = np.zeros((nvir_a,nvir_b,nocc_a))

        a = 0
        for dataset in eris.vVvV_p:
             k = dataset.shape[0]
             dataset = dataset[:].reshape(-1,nvir_a*nvir_b)
             r2_vvvv[a:a+k] = np.dot(dataset,r2.T).reshape(-1,nvir_b,nocc_a)
             a += k

        r2_vvvv = np.ascontiguousarray(r2_vvvv.transpose(2,1,0)) 

    return r2_vvvv


def ea_adc_matvec(adc, M_ab=None, eris=None):

    if adc.method not in ("adc(2)", "adc(2)-x", "adc(3)"):
        raise NotImplementedError(adc.method)

    method = adc.method

    t2_1_a, t2_1_ab, t2_1_b = adc.t2[0]
    t1_2_a, t1_2_b = adc.t1[0]

    nocc_a = adc.nocc_a
    nocc_b = adc.nocc_b
    nvir_a = adc.nvir_a
    nvir_b = adc.nvir_b

    ab_ind_a = np.tril_indices(nvir_a, k=-1)
    ab_ind_b = np.tril_indices(nvir_b, k=-1)

    n_singles_a = nvir_a
    n_singles_b = nvir_b
    n_doubles_aaa = nvir_a * (nvir_a - 1) * nocc_a // 2
    n_doubles_bab = nocc_b * nvir_a * nvir_b
    n_doubles_aba = nocc_a * nvir_b * nvir_a
    n_doubles_bbb = nvir_b * (nvir_b - 1) * nocc_b // 2

    dim = n_singles_a + n_singles_b + n_doubles_aaa + n_doubles_bab + n_doubles_aba + n_doubles_bbb

    e_occ_a = adc.mo_energy_a[:nocc_a]
    e_occ_b = adc.mo_energy_b[:nocc_b]
    e_vir_a = adc.mo_energy_a[nocc_a:]
    e_vir_b = adc.mo_energy_b[nocc_b:]

    idn_occ_a = np.identity(nocc_a)
    idn_occ_b = np.identity(nocc_b)
    idn_vir_a = np.identity(nvir_a)
    idn_vir_b = np.identity(nvir_b)

    if eris is None:
        eris = adc.transform_integrals()

    eris_ovov = eris.ovov
    eris_OVOV = eris.OVOV
    eris_ovOV = eris.ovOV
    eris_OVov = eris.OVov

    d_i_a = e_occ_a[:,None]
    d_ab_a = e_vir_a[:,None] + e_vir_a
    D_n_a = -d_i_a + d_ab_a.reshape(-1)
    D_n_a = D_n_a.reshape((nocc_a,nvir_a,nvir_a))
    D_iab_a = D_n_a.copy()[:,ab_ind_a[0],ab_ind_a[1]].reshape(-1)

    d_i_b = e_occ_b[:,None]
    d_ab_b = e_vir_b[:,None] + e_vir_b
    D_n_b = -d_i_b + d_ab_b.reshape(-1)
    D_n_b = D_n_b.reshape((nocc_b,nvir_b,nvir_b))
    D_iab_b = D_n_b.copy()[:,ab_ind_b[0],ab_ind_b[1]].reshape(-1)

    d_ab_ab = e_vir_a[:,None] + e_vir_b
    d_i_b = e_occ_b[:,None]
    D_n_bab = -d_i_b + d_ab_ab.reshape(-1)
    D_iab_bab = D_n_bab.reshape(-1)

    d_ab_ab = e_vir_b[:,None] + e_vir_a
    d_i_a = e_occ_a[:,None]
    D_n_aba = -d_i_a + d_ab_ab.reshape(-1)
    D_iab_aba = D_n_aba.reshape(-1)

    s_a = 0
    f_a = n_singles_a
    s_b = f_a
    f_b = s_b + n_singles_b
    s_aaa = f_b
    f_aaa = s_aaa + n_doubles_aaa
    s_bab = f_aaa
    f_bab = s_bab + n_doubles_bab
    s_aba = f_bab
    f_aba = s_aba + n_doubles_aba
    s_bbb = f_aba
    f_bbb = s_bbb + n_doubles_bbb

    if M_ab is None:
        M_ab = adc.get_imds()
    M_ab_a, M_ab_b = M_ab
    
    #Calculate sigma vector
    def sigma_(r):

        s = np.zeros((dim))

        r_a = r[s_a:f_a]
        r_b = r[s_b:f_b]

        r_aaa = r[s_aaa:f_aaa]
        r_bab = r[s_bab:f_bab]
        r_aba = r[s_aba:f_aba]
        r_bbb = r[s_bbb:f_bbb]

        r_aaa_ = np.zeros((nocc_a, nvir_a, nvir_a))
        r_aaa_[:, ab_ind_a[0], ab_ind_a[1]] = r_aaa.reshape(nocc_a, -1)
        r_aaa_[:, ab_ind_a[1], ab_ind_a[0]] = -r_aaa.reshape(nocc_a, -1)
        r_bbb_ = np.zeros((nocc_b, nvir_b, nvir_b))
        r_bbb_[:, ab_ind_b[0], ab_ind_b[1]] = r_bbb.reshape(nocc_b, -1)
        r_bbb_[:, ab_ind_b[1], ab_ind_b[0]] = -r_bbb.reshape(nocc_b, -1)
     
        r_aba = r_aba.reshape(nocc_a,nvir_b,nvir_a)
        r_bab = r_bab.reshape(nocc_b,nvir_a,nvir_b)

############ ADC(2) ab block ############################

        s[s_a:f_a] = lib.einsum('ab,b->a',M_ab_a,r_a)
        s[s_b:f_b] = lib.einsum('ab,b->a',M_ab_b,r_b)

############ ADC(2) a - ibc and ibc - a coupling blocks #########################

        eris_ovvv = radc_ao2mo.unpack_eri_1(eris.ovvv, nvir_a)
        s[s_a:f_a] += 0.5*lib.einsum('icab,ibc->a',eris_ovvv, r_aaa_, optimize = True)
        s[s_a:f_a] -= 0.5*lib.einsum('ibac,ibc->a',eris_ovvv, r_aaa_, optimize = True)
        temp = lib.einsum('icab,a->ibc', eris_ovvv, r_a, optimize = True)
        temp -= lib.einsum('ibac,a->ibc', eris_ovvv, r_a, optimize = True)
        s[s_aaa:f_aaa] += temp[:,ab_ind_a[0],ab_ind_a[1]].reshape(-1)
        del eris_ovvv

        eris_OVvv = radc_ao2mo.unpack_eri_1(eris.OVvv, nvir_a)
        s[s_a:f_a] += lib.einsum('icab,ibc->a', eris_OVvv, r_bab, optimize = True)
        s[s_bab:f_bab] += lib.einsum('icab,a->ibc', eris_OVvv, r_a, optimize = True).reshape(-1)
        del eris_OVvv

        eris_OVVV = radc_ao2mo.unpack_eri_1(eris.OVVV, nvir_b)
        s[s_b:f_b] += 0.5*lib.einsum('icab,ibc->a',eris_OVVV, r_bbb_, optimize = True)
        s[s_b:f_b] -= 0.5*lib.einsum('ibac,ibc->a',eris_OVVV, r_bbb_, optimize = True)
        temp = lib.einsum('icab,a->ibc', eris_OVVV, r_b, optimize = True)
        temp -= lib.einsum('ibac,a->ibc', eris_OVVV, r_b, optimize = True)
        s[s_bbb:f_bbb] += temp[:,ab_ind_b[0],ab_ind_b[1]].reshape(-1)
        del eris_OVVV
        
        eris_ovVV = radc_ao2mo.unpack_eri_1(eris.ovVV, nvir_b)
        s[s_b:f_b] += lib.einsum('icab,ibc->a', eris_ovVV, r_aba, optimize = True)
        s[s_aba:f_aba] += lib.einsum('icab,a->ibc', eris_ovVV, r_b, optimize = True).reshape(-1)
        del eris_ovVV

############### ADC(2) iab - jcd block ############################

        s[s_aaa:f_aaa] += D_iab_a * r_aaa
        s[s_bab:f_bab] += D_iab_bab * r_bab.reshape(-1)
        s[s_aba:f_aba] += D_iab_aba * r_aba.reshape(-1)
        s[s_bbb:f_bbb] += D_iab_b * r_bbb

############### ADC(3) iab - jcd block ############################

        if (method == "adc(2)-x" or method == "adc(3)"):

               t2_2_a, t2_2_ab, t2_2_b = adc.t2[1]

               eris_oovv = eris.oovv
               eris_OOVV = eris.OOVV
               eris_ooVV = eris.ooVV
               eris_OOvv = eris.OOvv
               eris_ovvo = eris.ovvo
               eris_OVVO = eris.OVVO
               eris_ovVO = eris.ovVO
               eris_OVvo = eris.OVvo

               r_aaa = r_aaa.reshape(nocc_a,-1)
               r_bbb = r_bbb.reshape(nocc_b,-1)

               r_aaa_u = np.zeros((nocc_a,nvir_a,nvir_a))
               r_aaa_u[:,ab_ind_a[0],ab_ind_a[1]]= r_aaa.copy()
               r_aaa_u[:,ab_ind_a[1],ab_ind_a[0]]= -r_aaa.copy()

               r_bbb_u = None
               r_bbb_u = np.zeros((nocc_b,nvir_b,nvir_b))
               r_bbb_u[:,ab_ind_b[0],ab_ind_b[1]]= r_bbb.copy()
               r_bbb_u[:,ab_ind_b[1],ab_ind_b[0]]= -r_bbb.copy()

###################################################################


               if isinstance(eris.vvvv_p, list):
                   temp_1 = ea_contract_r_vvvv_antisym(adc,r_aaa,eris,spin="alpha")
                   temp_1 = temp_1[:,ab_ind_a[0],ab_ind_a[1]]  
               else :
                   eris_vvvv = eris.vvvv_p
                   temp_1 = np.dot(r_aaa,eris_vvvv.T)
                   del eris_vvvv

               s[s_aaa:f_aaa] += temp_1.reshape(-1)

               if isinstance(eris.VVVV_p, list):
                   temp_1 = ea_contract_r_vvvv_antisym(adc,r_bbb,eris,spin="beta")
                   temp_1 = temp_1[:,ab_ind_b[0],ab_ind_b[1]]
               else :
                   eris_VVVV = eris.VVVV_p 
                   temp_1 = np.dot(r_bbb,eris_VVVV.T)
                   del eris_VVVV

               s[s_bbb:f_bbb] += temp_1.reshape(-1)

               if isinstance(eris.vVvV_p, list):

                   r_bab_t = r_bab.reshape(nocc_b,-1)
                   r_aba_t = r_aba.transpose(0,2,1).reshape(nocc_a,-1)
                   temp_1 = ea_contract_r_vvvv(adc,r_bab_t,eris,spin="bab")
                   temp_2 = ea_contract_r_vvvv(adc,r_aba_t,eris,spin="aba")

                   s[s_bab:f_bab] += temp_1.reshape(-1)
                   s[s_aba:f_aba] += temp_2.reshape(-1)

               else :

                   r_bab_t = r_bab.reshape(nocc_b,-1)
                   r_aba_t = r_aba.transpose(0,2,1).reshape(nocc_a,-1)
                   eris_vVvV = eris.vVvV_p
                   s[s_bab:f_bab] += np.dot(r_bab_t,eris_vVvV.T).reshape(-1)
                   temp_1 = np.dot(r_aba_t,eris_vVvV.T).reshape(nocc_a, nvir_a,nvir_b)
                   s[s_aba:f_aba] += temp_1.transpose(0,2,1).copy().reshape(-1)

###################################################################

               temp = 0.5*lib.einsum('jiyz,jzx->ixy',eris_oovv,r_aaa_u,optimize = True)
               temp -= 0.5*lib.einsum('jzyi,jzx->ixy',eris_ovvo,r_aaa_u,optimize = True)
               temp +=0.5*lib.einsum('jzyi,jxz->ixy',eris_OVvo,r_bab,optimize = True)
               s[s_aaa:f_aaa] += temp[:,ab_ind_a[0],ab_ind_a[1]].reshape(-1)

               s[s_bab:f_bab] -= 0.5*lib.einsum('jzyi,jzx->ixy',eris_ovVO,r_aaa_u,optimize = True).reshape(-1)
               s[s_bab:f_bab] -= 0.5*lib.einsum('jiyz,jxz->ixy',eris_OOVV,r_bab,optimize = True).reshape(-1)
               s[s_bab:f_bab] += 0.5*lib.einsum('jzyi,jxz->ixy',eris_OVVO,r_bab,optimize = True).reshape(-1)

               temp = 0.5*lib.einsum('jiyz,jzx->ixy',eris_OOVV,r_bbb_u,optimize = True)
               temp -= 0.5*lib.einsum('jzyi,jzx->ixy',eris_OVVO,r_bbb_u,optimize = True)
               temp +=0.5* lib.einsum('jzyi,jxz->ixy',eris_ovVO,r_aba,optimize = True)
               s[s_bbb:f_bbb] += temp[:,ab_ind_b[0],ab_ind_b[1]].reshape(-1)

               s[s_aba:f_aba] -= 0.5*lib.einsum('jiyz,jxz->ixy',eris_oovv,r_aba,optimize = True).reshape(-1)
               s[s_aba:f_aba] += 0.5*lib.einsum('jzyi,jxz->ixy',eris_ovvo,r_aba,optimize = True).reshape(-1)
               s[s_aba:f_aba] -= 0.5*lib.einsum('jzyi,jzx->ixy',eris_OVvo,r_bbb_u,optimize = True).reshape(-1)

               temp = -0.5*lib.einsum('jixz,jzy->ixy',eris_oovv,r_aaa_u,optimize = True)
               temp += 0.5*lib.einsum('jzxi,jzy->ixy',eris_ovvo,r_aaa_u,optimize = True)
               temp -= 0.5*lib.einsum('jzxi,jyz->ixy',eris_OVvo,r_bab,optimize = True)
               s[s_aaa:f_aaa] += temp[:,ab_ind_a[0],ab_ind_a[1]].reshape(-1)

               s[s_bab:f_bab] -=  0.5*lib.einsum('jixz,jzy->ixy',eris_OOvv,r_bab,optimize = True).reshape(-1)

               temp = -0.5*lib.einsum('jixz,jzy->ixy',eris_OOVV,r_bbb_u,optimize = True)
               temp += 0.5*lib.einsum('jzxi,jzy->ixy',eris_OVVO,r_bbb_u,optimize = True)
               temp -= 0.5*lib.einsum('jzxi,jyz->ixy',eris_ovVO,r_aba,optimize = True)
               s[s_bbb:f_bbb] += temp[:,ab_ind_b[0],ab_ind_b[1]].reshape(-1)

               s[s_aba:f_aba] -= 0.5*lib.einsum('jixz,jzy->ixy',eris_ooVV,r_aba,optimize = True).reshape(-1)

               temp = 0.5*lib.einsum('jixw,jyw->ixy',eris_oovv,r_aaa_u,optimize = True)
               temp -= 0.5*lib.einsum('jwxi,jyw->ixy',eris_ovvo,r_aaa_u,optimize = True)
               temp -= 0.5*lib.einsum('jwxi,jyw->ixy',eris_OVvo,r_bab,optimize = True)
               s[s_aaa:f_aaa] += temp[:,ab_ind_a[0],ab_ind_a[1]].reshape(-1)

               s[s_bab:f_bab] -= 0.5*lib.einsum('jixw,jwy->ixy',eris_OOvv,r_bab,optimize = True).reshape(-1)

               temp = 0.5*lib.einsum('jixw,jyw->ixy',eris_OOVV,r_bbb_u,optimize = True)
               temp -= 0.5*lib.einsum('jwxi,jyw->ixy',eris_OVVO,r_bbb_u,optimize = True)
               temp -= 0.5*lib.einsum('jwxi,jyw->ixy',eris_ovVO,r_aba,optimize = True)
               s[s_bbb:f_bbb] += temp[:,ab_ind_b[0],ab_ind_b[1]].reshape(-1)

               s[s_aba:f_aba] -= 0.5*lib.einsum('jixw,jwy->ixy',eris_ooVV,r_aba,optimize = True).reshape(-1)

               temp = -0.5*lib.einsum('jiyw,jxw->ixy',eris_oovv,r_aaa_u,optimize = True)
               temp += 0.5*lib.einsum('jwyi,jxw->ixy',eris_ovvo,r_aaa_u,optimize = True)
               temp += 0.5*lib.einsum('jwyi,jxw->ixy',eris_OVvo,r_bab,optimize = True)
               s[s_aaa:f_aaa] += temp[:,ab_ind_a[0],ab_ind_a[1]].reshape(-1)

               s[s_bab:f_bab] -= 0.5*lib.einsum('jiyw,jxw->ixy',eris_OOVV,r_bab,optimize = True).reshape(-1)
               s[s_bab:f_bab] += 0.5*lib.einsum('jwyi,jxw->ixy',eris_OVVO,r_bab,optimize = True).reshape(-1)
               s[s_bab:f_bab] += 0.5*lib.einsum('jwyi,jxw->ixy',eris_ovVO,r_aaa_u,optimize = True).reshape(-1)

               s[s_aba:f_aba] -= 0.5*lib.einsum('jiyw,jxw->ixy',eris_oovv,r_aba,optimize = True).reshape(-1)
               s[s_aba:f_aba] += 0.5*lib.einsum('jwyi,jxw->ixy',eris_ovvo,r_aba,optimize = True).reshape(-1)
               s[s_aba:f_aba] += 0.5*lib.einsum('jwyi,jxw->ixy',eris_OVvo,r_bbb_u,optimize = True).reshape(-1)

               temp = -0.5*lib.einsum('jiyw,jxw->ixy',eris_OOVV,r_bbb_u,optimize = True)
               temp += 0.5*lib.einsum('jwyi,jxw->ixy',eris_OVVO,r_bbb_u,optimize = True)
               temp += 0.5*lib.einsum('jwyi,jxw->ixy',eris_ovVO,r_aba,optimize = True)
               s[s_bbb:f_bbb] += temp[:,ab_ind_b[0],ab_ind_b[1]].reshape(-1)

        if (method == "adc(3)"):

            #print("Calculating additional terms for adc(3)")

               eris_ovoo = eris.ovoo
               eris_OVOO = eris.OVOO
               eris_ovOO = eris.ovOO
               eris_OVoo = eris.OVoo

############### ADC(3) a - ibc block and ibc-a coupling blocks ########################

               t2_1_a_t = t2_1_a[:,:,ab_ind_a[0],ab_ind_a[1]]
               r_aaa = r_aaa.reshape(nocc_a,-1)
               temp = 0.5*lib.einsum('lmp,jp->lmj',t2_1_a_t,r_aaa)
               s[s_a:f_a] += lib.einsum('lmj,lamj->a',temp, eris_ovoo, optimize=True)
               s[s_a:f_a] -= lib.einsum('lmj,malj->a',temp, eris_ovoo, optimize=True)

               temp_1 = -lib.einsum('lmzw,jzw->jlm',t2_1_ab,r_bab)
               s[s_a:f_a] -= lib.einsum('jlm,lamj->a',temp_1, eris_ovOO, optimize=True)

               t2_1_b_t = t2_1_b[:,:,ab_ind_b[0],ab_ind_b[1]]
               r_bbb = r_bbb.reshape(nocc_b,-1)
               temp = 0.5*lib.einsum('lmp,jp->lmj',t2_1_b_t,r_bbb)
               s[s_b:f_b] += lib.einsum('lmj,lamj->a',temp, eris_OVOO, optimize=True)
               s[s_b:f_b] -= lib.einsum('lmj,malj->a',temp, eris_OVOO, optimize=True)

               temp_1 = -lib.einsum('mlwz,jzw->jlm',t2_1_ab,r_aba)
               s[s_b:f_b] -= lib.einsum('jlm,lamj->a',temp_1, eris_OVoo, optimize=True)

               r_aaa_u = np.zeros((nocc_a,nvir_a,nvir_a))
               r_aaa_u[:,ab_ind_a[0],ab_ind_a[1]]= r_aaa.copy()
               r_aaa_u[:,ab_ind_a[1],ab_ind_a[0]]= -r_aaa.copy()

               r_bbb_u = np.zeros((nocc_b,nvir_b,nvir_b))
               r_bbb_u[:,ab_ind_b[0],ab_ind_b[1]]= r_bbb.copy()
               r_bbb_u[:,ab_ind_b[1],ab_ind_b[0]]= -r_bbb.copy()

               r_bab = r_bab.reshape(nocc_b,nvir_a,nvir_b)
               r_aba = r_aba.reshape(nocc_a,nvir_b,nvir_a)

               temp_s_a = np.zeros_like(r_bab)
               temp_s_a = lib.einsum('jlwd,jzw->lzd',t2_1_a,r_aaa_u,optimize=True)
               temp_s_a += lib.einsum('ljdw,jzw->lzd',t2_1_ab,r_bab,optimize=True)

               temp_s_a_1 = np.zeros_like(r_bab)
               temp_s_a_1 = -lib.einsum('jlzd,jwz->lwd',t2_1_a,r_aaa_u,optimize=True)
               temp_s_a_1 += -lib.einsum('ljdz,jwz->lwd',t2_1_ab,r_bab,optimize=True)

               eris_ovvv = radc_ao2mo.unpack_eri_1(eris.ovvv, nvir_a)
               s[s_a:f_a] += 0.5*lib.einsum('lzd,ldza->a',temp_s_a,eris_ovvv,optimize=True)
               s[s_a:f_a] -= 0.5*lib.einsum('lzd,lazd->a',temp_s_a,eris_ovvv,optimize=True)
               s[s_a:f_a] -= 0.5*lib.einsum('lwd,ldwa->a',temp_s_a_1,eris_ovvv,optimize=True)
               s[s_a:f_a] += 0.5*lib.einsum('lwd,lawd->a',temp_s_a_1,eris_ovvv,optimize=True)

               temp_1_1 = lib.einsum('ldxb,b->lxd', eris_ovvv,r_a,optimize=True)
               temp_1_1 -= lib.einsum('lbxd,b->lxd', eris_ovvv,r_a,optimize=True)

               temp_1_2 = lib.einsum('ldyb,b->lyd', eris_ovvv,r_a,optimize=True)
               temp_1_2 -= lib.einsum('lbyd,b->lyd', eris_ovvv,r_a,optimize=True)
               del eris_ovvv

               temp_s_b = np.zeros_like(r_aba)
               temp_s_b = lib.einsum('jlwd,jzw->lzd',t2_1_b,r_bbb_u,optimize=True)
               temp_s_b += lib.einsum('jlwd,jzw->lzd',t2_1_ab,r_aba,optimize=True)

               temp_s_b_1 = np.zeros_like(r_aba)
               temp_s_b_1 = -lib.einsum('jlzd,jwz->lwd',t2_1_b,r_bbb_u,optimize=True)
               temp_s_b_1 += -lib.einsum('jlzd,jwz->lwd',t2_1_ab,r_aba,optimize=True)

               eris_OVVV = radc_ao2mo.unpack_eri_1(eris.OVVV, nvir_b)
               s[s_b:f_b] += 0.5*lib.einsum('lzd,ldza->a',temp_s_b,eris_OVVV,optimize=True)
               s[s_b:f_b] -= 0.5*lib.einsum('lzd,lazd->a',temp_s_b,eris_OVVV,optimize=True)
               s[s_b:f_b] -= 0.5*lib.einsum('lwd,ldwa->a',temp_s_b_1,eris_OVVV,optimize=True)
               s[s_b:f_b] += 0.5*lib.einsum('lwd,lawd->a',temp_s_b_1,eris_OVVV,optimize=True)

               temp_1_3 = lib.einsum('ldxb,b->lxd', eris_OVVV,r_b,optimize=True)
               temp_1_3 -= lib.einsum('lbxd,b->lxd', eris_OVVV,r_b,optimize=True)

               temp_1_4 = lib.einsum('ldyb,b->lyd', eris_OVVV,r_b,optimize=True)
               temp_1_4 -= lib.einsum('lbyd,b->lyd', eris_OVVV,r_b,optimize=True)
               del eris_OVVV

               eris_OVvv = radc_ao2mo.unpack_eri_1(eris.OVvv, nvir_a)
               temp_1 = np.zeros_like(r_bab)
               temp_1 = lib.einsum('jlwd,jzw->lzd',t2_1_ab,r_aaa_u,optimize=True)
               temp_1 += lib.einsum('jlwd,jzw->lzd',t2_1_b,r_bab,optimize=True)
               s[s_a:f_a] += 0.5*lib.einsum('lzd,ldza->a',temp_1,eris_OVvv,optimize=True)

               temp_2 = lib.einsum('jldw,jwz->lzd',t2_1_ab,r_aba,optimize=True)
               s[s_b:f_b] -= 0.5*lib.einsum('lzd,lazd->a',temp_2,eris_OVvv,optimize=True)

               temp_1 = np.zeros_like(r_bab)
               temp_1 = -lib.einsum('jlzd,jwz->lwd',t2_1_ab,r_aaa_u,optimize=True)
               temp_1 += -lib.einsum('jlzd,jwz->lwd',t2_1_b,r_bab,optimize=True)
               s[s_a:f_a] -= 0.5*lib.einsum('lwd,ldwa->a',temp_1,eris_OVvv,optimize=True)

               temp_2 = -lib.einsum('jldz,jzw->lwd',t2_1_ab,r_aba,optimize=True)
               s[s_b:f_b] += 0.5*lib.einsum('lwd,lawd->a',temp_2,eris_OVvv,optimize=True)

               temp_2_1 = lib.einsum('ldxb,b->lxd', eris_OVvv,r_a,optimize=True)
               temp_2_2 = lib.einsum('ldyb,b->lyd', eris_OVvv,r_a,optimize=True)

               temp  = -lib.einsum('lbyd,b->lyd',eris_OVvv,r_b,optimize=True)
               temp_1= -lib.einsum('lyd,ildx->ixy',temp,t2_1_ab,optimize=True)
               s[s_aba:f_aba] -= temp_1.reshape(-1)
               del eris_OVvv

               eris_ovVV = radc_ao2mo.unpack_eri_1(eris.ovVV, nvir_b)
               temp_a = t2_1_ab.transpose(0,3,1,2).copy()
               temp_b = temp_a.reshape(nocc_a*nvir_b,nocc_b*nvir_a)
               r_bab_t = r_bab.reshape(nocc_b*nvir_a,-1)
               temp_c = np.dot(temp_b,r_bab_t).reshape(nocc_a,nvir_b,nvir_b)
               temp_2 = temp_c.transpose(0,2,1).copy()
               s[s_a:f_a] -= 0.5*lib.einsum('lzd,lazd->a',temp_2,eris_ovVV,optimize=True)

               temp_2 = -lib.einsum('ljzd,jzw->lwd',t2_1_ab,r_bab,optimize=True)
               s[s_a:f_a] += 0.5*lib.einsum('lwd,lawd->a',temp_2,eris_ovVV,optimize=True)

               temp_1 = np.zeros_like(r_aba)
               temp_1 = lib.einsum('ljdw,jzw->lzd',t2_1_ab,r_bbb_u,optimize=True)
               temp_1 += lib.einsum('jlwd,jzw->lzd',t2_1_a,r_aba,optimize=True)
               temp_a = temp_1.reshape(-1)
               eris_ovVV = eris_ovVV.transpose(0,2,1,3)
               eris_ovVV = eris_ovVV.copy()[:].reshape(nocc_a*nvir_b*nvir_a,-1)
               s[s_b:f_b] += 0.5*np.dot(temp_a,eris_ovVV)

               temp_1 = np.zeros_like(r_bab)
               temp_1 = -lib.einsum('ljdz,jwz->lwd',t2_1_ab,r_bbb_u,optimize=True)
               temp_1 += -lib.einsum('jlzd,jwz->lwd',t2_1_a,r_aba,optimize=True)
               temp_a = temp_1.reshape(-1)
               s[s_b:f_b] -= 0.5*np.dot(temp_a,eris_ovVV)

               eris_ovVV = eris_ovVV[:].reshape(nocc_a, nvir_b, nvir_a, nvir_b)
               eris_ovVV = eris_ovVV.transpose(0,2,1,3).copy()

               temp_2_3 = lib.einsum('ldxb,b->lxd', eris_ovVV,r_b,optimize=True)
               temp_2_4 = lib.einsum('ldyb,b->lyd', eris_ovVV,r_b,optimize=True)

               temp  = -lib.einsum('lbyd,b->lyd',eris_ovVV,r_a,optimize=True)
               temp_1= -lib.einsum('lyd,lixd->ixy',temp,t2_1_ab,optimize=True)
               s[s_bab:f_bab] -= temp_1.reshape(-1)
               del eris_ovVV

######################################################################################

               t2_1_a_t = t2_1_a[:,:,ab_ind_a[0],ab_ind_a[1]]
               temp = lib.einsum('b,lbmi->lmi',r_a,eris_ovoo)
               temp -= lib.einsum('b,mbli->lmi',r_a,eris_ovoo)
               s[s_aaa:f_aaa] += 0.5*lib.einsum('lmi,lmp->ip',temp, t2_1_a_t, optimize=True).reshape(-1)

               temp_1 = lib.einsum('b,lbmi->lmi',r_a,eris_ovOO)
               s[s_bab:f_bab] += lib.einsum('lmi,lmxy->ixy',temp_1, t2_1_ab, optimize=True).reshape(-1)

               t2_1_b_t = t2_1_b[:,:,ab_ind_b[0],ab_ind_b[1]]
               temp = lib.einsum('b,lbmi->lmi',r_b,eris_OVOO)
               temp -= lib.einsum('b,mbli->lmi',r_b,eris_OVOO)
               s[s_bbb:f_bbb] += 0.5*lib.einsum('lmi,lmp->ip',temp, t2_1_b_t, optimize=True).reshape(-1)

               temp_1 = lib.einsum('b,lbmi->mli',r_b,eris_OVoo)
               s[s_aba:f_aba] += lib.einsum('mli,mlyx->ixy',temp_1, t2_1_ab, optimize=True).reshape(-1)

               temp  = lib.einsum('lxd,ilyd->ixy',temp_1_1,t2_1_a,optimize=True)
               temp += lib.einsum('lxd,ilyd->ixy',temp_2_1,t2_1_ab,optimize=True)
               s[s_aaa:f_aaa] += temp[:,ab_ind_a[0],ab_ind_a[1] ].reshape(-1)

               temp  = lib.einsum('lyd,ilxd->ixy',temp_1_2,t2_1_a,optimize=True)
               temp += lib.einsum('lyd,ilxd->ixy',temp_2_2,t2_1_ab,optimize=True)
               s[s_aaa:f_aaa] -= temp[:,ab_ind_a[0],ab_ind_a[1] ].reshape(-1)

               temp  = lib.einsum('lxd,lidy->ixy',temp_1_1,t2_1_ab,optimize=True)
               temp  += lib.einsum('lxd,ilyd->ixy',temp_2_1,t2_1_b,optimize=True)
               s[s_bab:f_bab] += temp.reshape(-1)

               temp  = lib.einsum('lxd,ilyd->ixy',temp_1_3,t2_1_b,optimize=True)
               temp += lib.einsum('lxd,lidy->ixy',temp_2_3,t2_1_ab,optimize=True)
               s[s_bbb:f_bbb] += temp[:,ab_ind_b[0],ab_ind_b[1] ].reshape(-1)

               temp  = lib.einsum('lyd,ilxd->ixy',temp_1_4,t2_1_b,optimize=True)
               temp += lib.einsum('lyd,lidx->ixy',temp_2_4,t2_1_ab,optimize=True)
               s[s_bbb:f_bbb] -= temp[:,ab_ind_b[0],ab_ind_b[1] ].reshape(-1)

               temp  = lib.einsum('lxd,ilyd->ixy',temp_1_3,t2_1_ab,optimize=True)
               temp  += lib.einsum('lxd,ilyd->ixy',temp_2_3,t2_1_a,optimize=True)
               s[s_aba:f_aba] += temp.reshape(-1)

        return s

    return sigma_


def ip_adc_matvec(adc, M_ij=None, eris=None):

    if adc.method not in ("adc(2)", "adc(2)-x", "adc(3)"):
        raise NotImplementedError(adc.method)

    method = adc.method

    t2_1_a, t2_1_ab, t2_1_b = adc.t2[0]
    t1_2_a, t1_2_b = adc.t1[0]

    nocc_a = adc.nocc_a
    nocc_b = adc.nocc_b
    nvir_a = adc.nvir_a
    nvir_b = adc.nvir_b

    ij_ind_a = np.tril_indices(nocc_a, k=-1)
    ij_ind_b = np.tril_indices(nocc_b, k=-1)

    n_singles_a = nocc_a
    n_singles_b = nocc_b
    n_doubles_aaa = nocc_a * (nocc_a - 1) * nvir_a // 2
    n_doubles_bab = nvir_b * nocc_a * nocc_b
    n_doubles_aba = nvir_a * nocc_b * nocc_a
    n_doubles_bbb = nocc_b * (nocc_b - 1) * nvir_b // 2

    dim = n_singles_a + n_singles_b + n_doubles_aaa + n_doubles_bab + n_doubles_aba + n_doubles_bbb

    e_occ_a = adc.mo_energy_a[:nocc_a]
    e_occ_b = adc.mo_energy_b[:nocc_b]
    e_vir_a = adc.mo_energy_a[nocc_a:]
    e_vir_b = adc.mo_energy_b[nocc_b:]

    idn_occ_a = np.identity(nocc_a)
    idn_occ_b = np.identity(nocc_b)
    idn_vir_a = np.identity(nvir_a)
    idn_vir_b = np.identity(nvir_b)

    if eris is None:
        eris = adc.transform_integrals()

    d_ij_a = e_occ_a[:,None] + e_occ_a
    d_a_a = e_vir_a[:,None]
    D_n_a = -d_a_a + d_ij_a.reshape(-1)
    D_n_a = D_n_a.reshape((nvir_a,nocc_a,nocc_a))
    D_aij_a = D_n_a.copy()[:,ij_ind_a[0],ij_ind_a[1]].reshape(-1)

    d_ij_b = e_occ_b[:,None] + e_occ_b
    d_a_b = e_vir_b[:,None]
    D_n_b = -d_a_b + d_ij_b.reshape(-1)
    D_n_b = D_n_b.reshape((nvir_b,nocc_b,nocc_b))
    D_aij_b = D_n_b.copy()[:,ij_ind_b[0],ij_ind_b[1]].reshape(-1)

    d_ij_ab = e_occ_b[:,None] + e_occ_a
    d_a_b = e_vir_b[:,None]
    D_n_bab = -d_a_b + d_ij_ab.reshape(-1)
    D_aij_bab = D_n_bab.reshape(-1)

    d_ij_ab = e_occ_a[:,None] + e_occ_b
    d_a_a = e_vir_a[:,None]
    D_n_aba = -d_a_a + d_ij_ab.reshape(-1)
    D_aij_aba = D_n_aba.reshape(-1)

    s_a = 0
    f_a = n_singles_a
    s_b = f_a
    f_b = s_b + n_singles_b
    s_aaa = f_b
    f_aaa = s_aaa + n_doubles_aaa
    s_bab = f_aaa
    f_bab = s_bab + n_doubles_bab
    s_aba = f_bab
    f_aba = s_aba + n_doubles_aba
    s_bbb = f_aba
    f_bbb = s_bbb + n_doubles_bbb

    if M_ij is None:
        M_ij = adc.get_imds()
    M_ij_a, M_ij_b = M_ij

    #Calculate sigma vector
    def sigma_(r):

        s = np.zeros((dim))

        r_a = r[s_a:f_a]
        r_b = r[s_b:f_b]
        r_aaa = r[s_aaa:f_aaa]
        r_bab = r[s_bab:f_bab]
        r_aba = r[s_aba:f_aba]
        r_bbb = r[s_bbb:f_bbb]

        r_aaa = r_aaa.reshape(nvir_a,-1)
        r_bbb = r_bbb.reshape(nvir_b,-1)

        r_aaa_u = None
        r_aaa_u = np.zeros((nvir_a,nocc_a,nocc_a))
        r_aaa_u[:,ij_ind_a[0],ij_ind_a[1]]= r_aaa.copy()
        r_aaa_u[:,ij_ind_a[1],ij_ind_a[0]]= -r_aaa.copy()

        r_bbb_u = None
        r_bbb_u = np.zeros((nvir_b,nocc_b,nocc_b))
        r_bbb_u[:,ij_ind_b[0],ij_ind_b[1]]= r_bbb.copy()
        r_bbb_u[:,ij_ind_b[1],ij_ind_b[0]]= -r_bbb.copy()

        #r_bab = r_bab.reshape(nvir_b,nocc_a,nocc_b)

        r_aba = r_aba.reshape(nvir_a,nocc_a,nocc_b)
        r_bab = r_bab.reshape(nvir_b,nocc_b,nocc_a)

        eris_ovoo = eris.ovoo
        eris_OVOO = eris.OVOO
        eris_OVoo = eris.OVoo
        eris_ovOO = eris.ovOO

############ ADC(2) ij block ############################

        s[s_a:f_a] = lib.einsum('ij,j->i',M_ij_a,r_a)
        s[s_b:f_b] = lib.einsum('ij,j->i',M_ij_b,r_b)

############# ADC(2) i - kja block #########################

        s[s_a:f_a] += 0.5*lib.einsum('jaki,ajk->i', eris_ovoo, r_aaa_u, optimize = True)
        s[s_a:f_a] -= 0.5*lib.einsum('kaji,ajk->i', eris_ovoo, r_aaa_u, optimize = True)
        s[s_a:f_a] += lib.einsum('jaki,ajk->i', eris_OVoo, r_bab, optimize = True)

        s[s_b:f_b] += 0.5*lib.einsum('jaki,ajk->i', eris_OVOO, r_bbb_u, optimize = True)
        s[s_b:f_b] -= 0.5*lib.einsum('kaji,ajk->i', eris_OVOO, r_bbb_u, optimize = True)
        s[s_b:f_b] += lib.einsum('jaki,ajk->i', eris_ovOO, r_aba, optimize = True)

############## ADC(2) ajk - i block ############################

        temp = lib.einsum('jaki,i->ajk', eris_ovoo, r_a, optimize = True)
        temp -= lib.einsum('kaji,i->ajk', eris_ovoo, r_a, optimize = True)
        s[s_aaa:f_aaa] += temp[:,ij_ind_a[0],ij_ind_a[1]].reshape(-1)
        s[s_bab:f_bab] += lib.einsum('jaik,i->ajk', eris_OVoo, r_a, optimize = True).reshape(-1)
        s[s_aba:f_aba] += lib.einsum('jaki,i->ajk', eris_ovOO, r_b, optimize = True).reshape(-1)
        temp = lib.einsum('jaki,i->ajk', eris_OVOO, r_b, optimize = True)
        temp -= lib.einsum('kaji,i->ajk', eris_OVOO, r_b, optimize = True)
        s[s_bbb:f_bbb] += temp[:,ij_ind_b[0],ij_ind_b[1]].reshape(-1)

############ ADC(2) ajk - bil block ############################

        r_aaa = r_aaa.reshape(-1)
        r_bbb = r_bbb.reshape(-1)

        s[s_aaa:f_aaa] += D_aij_a * r_aaa
        s[s_bab:f_bab] += D_aij_bab * r_bab.reshape(-1)
        s[s_aba:f_aba] += D_aij_aba * r_aba.reshape(-1)
        s[s_bbb:f_bbb] += D_aij_b * r_bbb

############### ADC(3) ajk - bil block ############################

        if (method == "adc(2)-x" or method == "adc(3)"):

               t2_2_a, t2_2_ab, t2_2_b = adc.t2[1]

               eris_oooo = eris.oooo
               eris_OOOO = eris.OOOO
               eris_ooOO = eris.ooOO
               eris_oovv = eris.oovv
               eris_OOVV = eris.OOVV
               eris_ooVV = eris.ooVV
               eris_OOvv = eris.OOvv
               eris_ovvo = eris.ovvo
               eris_OVVO = eris.OVVO
               eris_ovVO = eris.ovVO
               eris_OVvo = eris.OVvo
               
               r_aaa = r_aaa.reshape(nvir_a,-1)
               r_bab = r_bab.reshape(nvir_b,nocc_b,nocc_a)
               r_aba = r_aba.reshape(nvir_a,nocc_a,nocc_b)
               r_bbb = r_bbb.reshape(nvir_b,-1)
               
               r_aaa_u = None
               r_aaa_u = np.zeros((nvir_a,nocc_a,nocc_a))
               r_aaa_u[:,ij_ind_a[0],ij_ind_a[1]]= r_aaa.copy()
               r_aaa_u[:,ij_ind_a[1],ij_ind_a[0]]= -r_aaa.copy()
               
               r_bbb_u = None
               r_bbb_u = np.zeros((nvir_b,nocc_b,nocc_b))
               r_bbb_u[:,ij_ind_b[0],ij_ind_b[1]]= r_bbb.copy()
               r_bbb_u[:,ij_ind_b[1],ij_ind_b[0]]= -r_bbb.copy()
               
               temp = 0.5*lib.einsum('jlki,ail->ajk',eris_oooo,r_aaa_u ,optimize = True)
               temp -= 0.5*lib.einsum('jikl,ail->ajk',eris_oooo,r_aaa_u ,optimize = True)
               s[s_aaa:f_aaa] += temp[:,ij_ind_a[0],ij_ind_a[1]].reshape(-1)
               
               temp = 0.5*lib.einsum('jlki,ail->ajk',eris_OOOO,r_bbb_u,optimize = True)
               temp -= 0.5*lib.einsum('jikl,ail->ajk',eris_OOOO,r_bbb_u,optimize = True)
               s[s_bbb:f_bbb] += temp[:,ij_ind_b[0],ij_ind_b[1]].reshape(-1)
               
               s[s_bab:f_bab] -= 0.5*lib.einsum('kijl,ali->ajk',eris_ooOO,r_bab,optimize = True).reshape(-1)
               s[s_bab:f_bab] -= 0.5*lib.einsum('klji,ail->ajk',eris_ooOO,r_bab,optimize = True).reshape(-1)
               
               s[s_aba:f_aba] -= 0.5*lib.einsum('jlki,ali->ajk',eris_ooOO,r_aba,optimize = True).reshape(-1)
               s[s_aba:f_aba] -= 0.5*lib.einsum('jikl,ail->ajk',eris_ooOO,r_aba,optimize = True).reshape(-1)
               
               temp = 0.5*lib.einsum('klba,bjl->ajk',eris_oovv,r_aaa_u,optimize = True)
               temp -= 0.5*lib.einsum('kabl,bjl->ajk',eris_ovvo,r_aaa_u,optimize = True)
               temp += 0.5* lib.einsum('kabl,blj->ajk',eris_ovVO,r_bab,optimize = True)
               s[s_aaa:f_aaa] += temp[:,ij_ind_a[0],ij_ind_a[1]].reshape(-1)
               
               s[s_bab:f_bab] += 0.5*lib.einsum('klba,bjl->ajk',eris_ooVV,r_bab,optimize = True).reshape(-1)
               
               temp_1 = 0.5*lib.einsum('klba,bjl->ajk',eris_OOVV,r_bbb_u,optimize = True)
               temp_1 -= 0.5*lib.einsum('kabl,bjl->ajk',eris_OVVO,r_bbb_u,optimize = True)
               temp_1 += 0.5*lib.einsum('kabl,blj->ajk',eris_OVvo,r_aba,optimize = True)
               s[s_bbb:f_bbb] += temp_1[:,ij_ind_b[0],ij_ind_b[1]].reshape(-1)
               
               s[s_aba:f_aba] += 0.5*lib.einsum('klba,bjl->ajk',eris_OOvv,r_aba,optimize = True).reshape(-1)
               
               temp = -0.5*lib.einsum('jlba,bkl->ajk',eris_oovv,r_aaa_u,optimize = True)
               temp += 0.5*lib.einsum('jabl,bkl->ajk',eris_ovvo,r_aaa_u,optimize = True)
               temp -= 0.5*lib.einsum('jabl,blk->ajk',eris_ovVO,r_bab,optimize = True)
               s[s_aaa:f_aaa] += temp[:,ij_ind_a[0],ij_ind_a[1]].reshape(-1)
               
               s[s_bab:f_bab] +=  0.5*lib.einsum('jabl,bkl->ajk',eris_OVvo,r_aaa_u,optimize = True).reshape(-1)
               s[s_bab:f_bab] +=  0.5*lib.einsum('jlba,blk->ajk',eris_OOVV,r_bab,optimize = True).reshape(-1)
               s[s_bab:f_bab] -=  0.5*lib.einsum('jabl,blk->ajk',eris_OVVO,r_bab,optimize = True).reshape(-1)
               
               temp = -0.5*lib.einsum('jlba,bkl->ajk',eris_OOVV,r_bbb_u,optimize = True)
               temp += 0.5*lib.einsum('jabl,bkl->ajk',eris_OVVO,r_bbb_u,optimize = True)
               temp -= 0.5*lib.einsum('jabl,blk->ajk',eris_OVvo,r_aba,optimize = True)
               s[s_bbb:f_bbb] += temp[:,ij_ind_b[0],ij_ind_b[1]].reshape(-1)
               
               s[s_aba:f_aba] += 0.5*lib.einsum('jlba,blk->ajk',eris_oovv,r_aba,optimize = True).reshape(-1)
               s[s_aba:f_aba] -= 0.5*lib.einsum('jabl,blk->ajk',eris_ovvo,r_aba,optimize = True).reshape(-1)
               s[s_aba:f_aba] += 0.5*lib.einsum('jabl,bkl->ajk',eris_ovVO,r_bbb_u,optimize = True).reshape(-1)
               
               temp = -0.5*lib.einsum('kiba,bij->ajk',eris_oovv,r_aaa_u,optimize = True)
               temp += 0.5*lib.einsum('kabi,bij->ajk',eris_ovvo,r_aaa_u,optimize = True)
               temp += 0.5*lib.einsum('kabi,bij->ajk',eris_ovVO,r_bab,optimize = True)
               s[s_aaa:f_aaa] += temp[:,ij_ind_a[0],ij_ind_a[1]].reshape(-1)
               
               s[s_bab:f_bab] += 0.5*lib.einsum('kiba,bji->ajk',eris_ooVV,r_bab,optimize = True).reshape(-1)
               
               temp = -0.5*lib.einsum('kiba,bij->ajk',eris_OOVV,r_bbb_u,optimize = True)
               temp += 0.5*lib.einsum('kabi,bij->ajk',eris_OVVO,r_bbb_u,optimize = True)
               temp += 0.5*lib.einsum('kabi,bij->ajk',eris_OVvo,r_aba,optimize = True)
               s[s_bbb:f_bbb] += temp[:,ij_ind_b[0],ij_ind_b[1]].reshape(-1)
               
               s[s_aba:f_aba] += 0.5*lib.einsum('kiba,bji->ajk',eris_OOvv,r_aba,optimize = True).reshape(-1)
               
               temp = 0.5*lib.einsum('jiba,bik->ajk',eris_oovv,r_aaa_u,optimize = True)
               temp -= 0.5*lib.einsum('jabi,bik->ajk',eris_ovvo,r_aaa_u,optimize = True)
               temp -= 0.5*lib.einsum('jabi,bik->ajk',eris_ovVO,r_bab,optimize = True)
               s[s_aaa:f_aaa] += temp[:,ij_ind_a[0],ij_ind_a[1]].reshape(-1)
               
               s[s_bab:f_bab] += 0.5*lib.einsum('jiba,bik->ajk',eris_OOVV,r_bab,optimize = True).reshape(-1)
               s[s_bab:f_bab] -= 0.5*lib.einsum('jabi,bik->ajk',eris_OVVO,r_bab,optimize = True).reshape(-1)
               s[s_bab:f_bab] -= 0.5*lib.einsum('jabi,bik->ajk',eris_OVvo,r_aaa_u,optimize = True).reshape(-1)
               
               s[s_aba:f_aba] += 0.5*lib.einsum('jiba,bik->ajk',eris_oovv,r_aba,optimize = True).reshape(-1)
               s[s_aba:f_aba] -= 0.5*lib.einsum('jabi,bik->ajk',eris_ovvo,r_aba,optimize = True).reshape(-1)
               s[s_aba:f_aba] -= 0.5*lib.einsum('jabi,bik->ajk',eris_ovVO,r_bbb_u,optimize = True).reshape(-1)
               
               temp = 0.5*lib.einsum('jiba,bik->ajk',eris_OOVV,r_bbb_u,optimize = True)
               temp -= 0.5*lib.einsum('jabi,bik->ajk',eris_OVVO,r_bbb_u,optimize = True)
               temp -= 0.5*lib.einsum('jabi,bik->ajk',eris_OVvo,r_aba,optimize = True)
               s[s_bbb:f_bbb] += temp[:,ij_ind_b[0],ij_ind_b[1]].reshape(-1)

        if (method == "adc(3)"):

               eris_ovoo = eris.ovoo
               eris_OVOO = eris.OVOO
               eris_ovOO = eris.ovOO
               eris_OVoo = eris.OVoo

################ ADC(3) i - kja and ajk - i block ############################

               eris_ovvv = radc_ao2mo.unpack_eri_1(eris.ovvv, nvir_a)
               r_aaa = r_aaa.reshape(nvir_a,-1)
               t2_1_a_t = t2_1_a[ij_ind_a[0],ij_ind_a[1],:,:]
               temp = lib.einsum('pbc,ap->abc',t2_1_a_t,r_aaa, optimize=True)
               s[s_a:f_a] += 0.5*lib.einsum('abc,icab->i',temp, eris_ovvv, optimize=True)
               s[s_a:f_a] -= 0.5*lib.einsum('abc,ibac->i',temp, eris_ovvv, optimize=True)

               t2_1_a_t = t2_1_a[ij_ind_a[0],ij_ind_a[1],:,:]
               temp = lib.einsum('i,icab->bca',r_a,eris_ovvv,optimize=True)
               temp -= lib.einsum('i,ibac->bca',r_a,eris_ovvv,optimize=True)
               s[s_aaa:f_aaa] += 0.5*lib.einsum('bca,pbc->ap',temp,t2_1_a_t,optimize=True).reshape(-1)
               del eris_ovvv

               eris_OVVV = radc_ao2mo.unpack_eri_1(eris.OVVV, nvir_b)
               r_bbb = r_bbb.reshape(nvir_b,-1)
               t2_1_b_t = t2_1_b[ij_ind_b[0],ij_ind_b[1],:,:]
               temp = lib.einsum('pbc,ap->abc',t2_1_b_t,r_bbb, optimize=True)
               s[s_b:f_b] += 0.5*lib.einsum('abc,icab->i',temp, eris_OVVV, optimize=True)
               s[s_b:f_b] -= 0.5*lib.einsum('abc,ibac->i',temp, eris_OVVV, optimize=True)

               t2_1_b_t = t2_1_b[ij_ind_b[0],ij_ind_b[1],:,:]
               temp = lib.einsum('i,icab->bca',r_b,eris_OVVV,optimize=True)
               temp -= lib.einsum('i,ibac->bca',r_b,eris_OVVV,optimize=True)
               s[s_bbb:f_bbb] += 0.5*lib.einsum('bca,pbc->ap',temp,t2_1_b_t,optimize=True).reshape(-1)
               del eris_OVVV

               eris_ovVV = radc_ao2mo.unpack_eri_1(eris.ovVV, nvir_b)
               temp_1 = lib.einsum('kjcb,ajk->abc',t2_1_ab,r_bab, optimize=True)
               s[s_a:f_a] += lib.einsum('abc,icab->i',temp_1, eris_ovVV, optimize=True)

               temp_1 = lib.einsum('i,icab->cba',r_a,eris_ovVV,optimize=True)
               s[s_bab:f_bab] += lib.einsum('cba,kjcb->ajk',temp_1, t2_1_ab, optimize=True).reshape(-1)
               del eris_ovVV

               eris_OVvv = radc_ao2mo.unpack_eri_1(eris.OVvv, nvir_a)
               temp_1 = lib.einsum('jkbc,ajk->abc',t2_1_ab,r_aba, optimize=True)
               s[s_b:f_b] += lib.einsum('abc,icab->i',temp_1, eris_OVvv, optimize=True)

               temp_1 = lib.einsum('i,icab->bca',r_b,eris_OVvv,optimize=True)
               s[s_aba:f_aba] += lib.einsum('bca,jkbc->ajk',temp_1, t2_1_ab, optimize=True).reshape(-1)
               del eris_OVvv

               r_aaa_u = np.zeros((nvir_a,nocc_a,nocc_a))
               r_aaa_u[:,ij_ind_a[0],ij_ind_a[1]]= r_aaa.copy()
               r_aaa_u[:,ij_ind_a[1],ij_ind_a[0]]= -r_aaa.copy()

               r_bbb_u = np.zeros((nvir_b,nocc_b,nocc_b))
               r_bbb_u[:,ij_ind_b[0],ij_ind_b[1]]= r_bbb.copy()
               r_bbb_u[:,ij_ind_b[1],ij_ind_b[0]]= -r_bbb.copy()

               r_bab = r_bab.reshape(nvir_b,nocc_b,nocc_a)
               r_aba = r_aba.reshape(nvir_a,nocc_a,nocc_b)

               temp = np.zeros_like(r_bab)
               temp = lib.einsum('jlab,ajk->blk',t2_1_a,r_aaa_u,optimize=True)
               temp += lib.einsum('ljba,ajk->blk',t2_1_ab,r_bab,optimize=True)

               temp_1 = np.zeros_like(r_bab)
               temp_1 = lib.einsum('jlab,ajk->blk',t2_1_ab,r_aaa_u,optimize=True)
               temp_1 += lib.einsum('jlab,ajk->blk',t2_1_b,r_bab,optimize=True)

               temp_2 = lib.einsum('jlba,akj->blk',t2_1_ab,r_bab, optimize=True)

               s[s_a:f_a] += 0.5*lib.einsum('blk,lbik->i',temp,eris_ovoo,optimize=True)
               s[s_a:f_a] -= 0.5*lib.einsum('blk,iblk->i',temp,eris_ovoo,optimize=True)
               s[s_a:f_a] += 0.5*lib.einsum('blk,lbik->i',temp_1,eris_OVoo,optimize=True)
               s[s_a:f_a] -= 0.5*lib.einsum('blk,iblk->i',temp_2,eris_ovOO,optimize=True)

               temp = np.zeros_like(r_aba)
               temp = lib.einsum('jlab,ajk->blk',t2_1_b,r_bbb_u,optimize=True)
               temp += lib.einsum('jlab,ajk->blk',t2_1_ab,r_aba,optimize=True)

               temp_1 = np.zeros_like(r_aba)
               temp_1 = lib.einsum('ljba,ajk->blk',t2_1_ab,r_bbb_u,optimize=True)
               temp_1 += lib.einsum('jlab,ajk->blk',t2_1_a,r_aba,optimize=True)

               temp_2 = lib.einsum('ljab,akj->blk',t2_1_ab,r_aba,optimize=True)

               s[s_b:f_b] += 0.5*lib.einsum('blk,lbik->i',temp,eris_OVOO,optimize=True)
               s[s_b:f_b] -= 0.5*lib.einsum('blk,iblk->i',temp,eris_OVOO,optimize=True)
               s[s_b:f_b] += 0.5*lib.einsum('blk,lbik->i',temp_1,eris_ovOO,optimize=True)
               s[s_b:f_b] -= 0.5*lib.einsum('blk,iblk->i',temp_2,eris_OVoo,optimize=True)

               temp = np.zeros_like(r_bab)
               temp = -lib.einsum('klab,akj->blj',t2_1_a,r_aaa_u,optimize=True)
               temp -= lib.einsum('lkba,akj->blj',t2_1_ab,r_bab,optimize=True)

               temp_1 = np.zeros_like(r_bab)
               temp_1 = -lib.einsum('klab,akj->blj',t2_1_ab,r_aaa_u,optimize=True)
               temp_1 -= lib.einsum('klab,akj->blj',t2_1_b,r_bab,optimize=True)

               temp_2 = -lib.einsum('klba,ajk->blj',t2_1_ab,r_bab,optimize=True)

               s[s_a:f_a] -= 0.5*lib.einsum('blj,lbij->i',temp,eris_ovoo,optimize=True)
               s[s_a:f_a] += 0.5*lib.einsum('blj,iblj->i',temp,eris_ovoo,optimize=True)
               s[s_a:f_a] -= 0.5*lib.einsum('blj,lbij->i',temp_1,eris_OVoo,optimize=True)
               s[s_a:f_a] += 0.5*lib.einsum('blj,iblj->i',temp_2,eris_ovOO,optimize=True)

               temp = np.zeros_like(r_aba)
               temp = -lib.einsum('klab,akj->blj',t2_1_b,r_bbb_u,optimize=True)
               temp -= lib.einsum('klab,akj->blj',t2_1_ab,r_aba,optimize=True)

               temp_1 = np.zeros_like(r_bab)
               temp_1 = -lib.einsum('lkba,akj->blj',t2_1_ab,r_bbb_u,optimize=True)
               temp_1 -= lib.einsum('klab,akj->blj',t2_1_a,r_aba,optimize=True)

               temp_2 = -lib.einsum('lkab,ajk->blj',t2_1_ab,r_aba,optimize=True)

               s[s_b:f_b] -= 0.5*lib.einsum('blj,lbij->i',temp,eris_OVOO,optimize=True)
               s[s_b:f_b] += 0.5*lib.einsum('blj,iblj->i',temp,eris_OVOO,optimize=True)
               s[s_b:f_b] -= 0.5*lib.einsum('blj,lbij->i',temp_1,eris_ovOO,optimize=True)
               s[s_b:f_b] += 0.5*lib.einsum('blj,iblj->i',temp_2,eris_OVoo,optimize=True)

##########################################################################################

               temp_1 = lib.einsum('i,lbik->kbl',r_a, eris_ovoo)
               temp_1 -= lib.einsum('i,iblk->kbl',r_a, eris_ovoo)
               temp_2 = lib.einsum('i,lbik->kbl',r_a, eris_OVoo)

               temp  = lib.einsum('kbl,jlab->ajk',temp_1,t2_1_a,optimize=True)
               temp += lib.einsum('kbl,jlab->ajk',temp_2,t2_1_ab,optimize=True)
               s[s_aaa:f_aaa] += temp[:,ij_ind_a[0],ij_ind_a[1] ].reshape(-1)

               temp_1  = lib.einsum('i,lbik->kbl',r_a,eris_ovoo)
               temp_1  -= lib.einsum('i,iblk->kbl',r_a,eris_ovoo)
               temp_2  = lib.einsum('i,lbik->kbl',r_a,eris_OVoo)

               temp  = lib.einsum('kbl,ljba->ajk',temp_1,t2_1_ab,optimize=True)
               temp += lib.einsum('kbl,jlab->ajk',temp_2,t2_1_b,optimize=True)
               s[s_bab:f_bab] += temp.reshape(-1)

               temp_1 = lib.einsum('i,lbik->kbl',r_b, eris_OVOO)
               temp_1 -= lib.einsum('i,iblk->kbl',r_b, eris_OVOO)
               temp_2 = lib.einsum('i,lbik->kbl',r_b, eris_ovOO)

               temp  = lib.einsum('kbl,jlab->ajk',temp_1,t2_1_b,optimize=True)
               temp += lib.einsum('kbl,ljba->ajk',temp_2,t2_1_ab,optimize=True)
               s[s_bbb:f_bbb] += temp[:,ij_ind_b[0],ij_ind_b[1] ].reshape(-1)

               temp_1  = lib.einsum('i,lbik->kbl',r_b,eris_OVOO)
               temp_1  -= lib.einsum('i,iblk->kbl',r_b,eris_OVOO)
               temp_2  = lib.einsum('i,lbik->kbl',r_b,eris_ovOO)

               temp  = lib.einsum('kbl,jlab->ajk',temp_1,t2_1_ab,optimize=True)
               temp += lib.einsum('kbl,jlab->ajk',temp_2,t2_1_a,optimize=True)
               s[s_aba:f_aba] += temp.reshape(-1)

               temp_1 = lib.einsum('i,lbij->jbl',r_a, eris_ovoo)
               temp_1 -= lib.einsum('i,iblj->jbl',r_a, eris_ovoo)
               temp_2 = lib.einsum('i,lbij->jbl',r_a, eris_OVoo)

               temp  = lib.einsum('jbl,klab->ajk',temp_1,t2_1_a,optimize=True)
               temp += lib.einsum('jbl,klab->ajk',temp_2,t2_1_ab,optimize=True)
               s[s_aaa:f_aaa] -= temp[:,ij_ind_a[0],ij_ind_a[1] ].reshape(-1)

               temp  = -lib.einsum('i,iblj->jbl',r_a,eris_ovOO,optimize=True)
               temp_1 = -lib.einsum('jbl,klba->ajk',temp,t2_1_ab,optimize=True)
               s[s_bab:f_bab] -= temp_1.reshape(-1)

               temp_1 = lib.einsum('i,lbij->jbl',r_b, eris_OVOO)
               temp_1 -= lib.einsum('i,iblj->jbl',r_b, eris_OVOO)
               temp_2 = lib.einsum('i,lbij->jbl',r_b, eris_ovOO)

               temp  = lib.einsum('jbl,klab->ajk',temp_1,t2_1_b,optimize=True)
               temp += lib.einsum('jbl,lkba->ajk',temp_2,t2_1_ab,optimize=True)
               s[s_bbb:f_bbb] -= temp[:,ij_ind_b[0],ij_ind_b[1] ].reshape(-1)

               temp  = -lib.einsum('i,iblj->jbl',r_b,eris_OVoo,optimize=True)
               temp_1 = -lib.einsum('jbl,lkab->ajk',temp,t2_1_ab,optimize=True)
               s[s_aba:f_aba] -= temp_1.reshape(-1)

        s *= -1.0

        return s

    return sigma_


def ea_compute_trans_moments(adc, orb, spin="alpha"):

    if adc.method not in ("adc(2)", "adc(2)-x", "adc(3)"):
        raise NotImplementedError(adc.method)

    method = adc.method

    t2_1_a, t2_1_ab, t2_1_b = adc.t2[0]
    t1_2_a, t1_2_b = adc.t1[0]

    nocc_a = adc.nocc_a
    nocc_b = adc.nocc_b
    nvir_a = adc.nvir_a
    nvir_b = adc.nvir_b

    ab_ind_a = np.tril_indices(nvir_a, k=-1)
    ab_ind_b = np.tril_indices(nvir_b, k=-1)

    n_singles_a = nvir_a
    n_singles_b = nvir_b
    n_doubles_aaa = nvir_a* (nvir_a - 1) * nocc_a // 2
    n_doubles_bab = nocc_b * nvir_a* nvir_b
    n_doubles_aba = nocc_a * nvir_b* nvir_a
    n_doubles_bbb = nvir_b* (nvir_b - 1) * nocc_b // 2

    dim = n_singles_a + n_singles_b + n_doubles_aaa + n_doubles_bab + n_doubles_aba + n_doubles_bbb

    idn_occ_a = np.identity(nocc_a)
    idn_occ_b = np.identity(nocc_b)
    idn_vir_a = np.identity(nvir_a)
    idn_vir_b = np.identity(nvir_b)

    s_a = 0
    f_a = n_singles_a
    s_b = f_a
    f_b = s_b + n_singles_b
    s_aaa = f_b
    f_aaa = s_aaa + n_doubles_aaa
    s_bab = f_aaa
    f_bab = s_bab + n_doubles_bab
    s_aba = f_bab
    f_aba = s_aba + n_doubles_aba
    s_bbb = f_aba
    f_bbb = s_bbb + n_doubles_bbb

    T = np.zeros((dim))

######## spin = alpha  ############################################
    if spin=="alpha":
######## ADC(2) part  ############################################

        if orb < nocc_a:

            T[s_a:f_a] = -t1_2_a[orb,:]

            t2_1_t = t2_1_a[:,:,ab_ind_a[0],ab_ind_a[1]].copy()
            t2_1_ab_t = -t2_1_ab.transpose(1,0,2,3).copy()

            T[s_aaa:f_aaa] += t2_1_t[:,orb,:].reshape(-1)
            T[s_bab:f_bab] += t2_1_ab_t[:,orb,:,:].reshape(-1)

        else :

            T[s_a:f_a] += idn_vir_a[(orb-nocc_a), :]
            T[s_a:f_a] -= 0.25*lib.einsum('klc,klac->a',t2_1_a[:,:,(orb-nocc_a),:], t2_1_a, optimize = True)
            T[s_a:f_a] -= 0.25*lib.einsum('klc,klac->a',t2_1_ab[:,:,(orb-nocc_a),:], t2_1_ab, optimize = True)
            T[s_a:f_a] -= 0.25*lib.einsum('lkc,lkac->a',t2_1_ab[:,:,(orb-nocc_a),:], t2_1_ab, optimize = True)
######## ADC(3) 2p-1h  part  ############################################

        if(method=='adc(2)-x'or method=='adc(3)'):

            t2_2_a, t2_2_ab, t2_2_b = adc.t2[1]

            if orb < nocc_a:

                t2_2_t = t2_2_a[:,:,ab_ind_a[0],ab_ind_a[1]].copy()
                t2_2_ab_t = -t2_2_ab.transpose(1,0,2,3).copy()

                T[s_aaa:f_aaa] += t2_2_t[:,orb,:].reshape(-1)
                T[s_bab:f_bab] += t2_2_ab_t[:,orb,:,:].reshape(-1)

######### ADC(3) 1p part  ############################################

        if(method=='adc(3)'):

            t1_3_a, t1_3_b = adc.t1[1]

            if orb < nocc_a:

                T[s_a:f_a] += 0.5*lib.einsum('kac,ck->a',t2_1_a[:,orb,:,:], t1_2_a.T,optimize = True)
                T[s_a:f_a] -= 0.5*lib.einsum('kac,ck->a',t2_1_ab[orb,:,:,:], t1_2_b.T,optimize = True)

                T[s_a:f_a] -= t1_3_a[orb,:]

            else:

                T[s_a:f_a] -= 0.25*lib.einsum('klc,klac->a',t2_1_a[:,:,(orb-nocc_a),:], t2_2_a, optimize = True)
                T[s_a:f_a] -= 0.25*lib.einsum('klc,klac->a',t2_1_ab[:,:,(orb-nocc_a),:], t2_2_ab, optimize = True)
                T[s_a:f_a] -= 0.25*lib.einsum('lkc,lkac->a',t2_1_ab[:,:,(orb-nocc_a),:], t2_2_ab, optimize = True)

                T[s_a:f_a] -= 0.25*lib.einsum('klac,klc->a',t2_1_a, t2_2_a[:,:,(orb-nocc_a),:],optimize = True)
                T[s_a:f_a] -= 0.25*lib.einsum('klac,klc->a',t2_1_ab, t2_2_ab[:,:,(orb-nocc_a),:],optimize = True)
                T[s_a:f_a] -= 0.25*lib.einsum('lkac,lkc->a',t2_1_ab, t2_2_ab[:,:,(orb-nocc_a),:],optimize = True)

######### spin = beta  ############################################
    else:
######## ADC(2) part  ############################################


        if orb < nocc_b:

            T[s_b:f_b] = -t1_2_b[orb,:]

            t2_1_t = t2_1_b[:,:,ab_ind_b[0],ab_ind_b[1]].copy()
            t2_1_ab_t = -t2_1_ab.transpose(0,1,3,2).copy()

            T[s_bbb:f_bbb] += t2_1_t[:,orb,:].reshape(-1)
            T[s_aba:f_aba] += t2_1_ab_t[:,orb,:,:].reshape(-1)

        else :

            T[s_b:f_b] += idn_vir_b[(orb-nocc_b), :]
            T[s_b:f_b] -= 0.25*lib.einsum('klc,klac->a',t2_1_b[:,:,(orb-nocc_b),:], t2_1_b, optimize = True)
            T[s_b:f_b] -= 0.25*lib.einsum('lkc,lkca->a',t2_1_ab[:,:,:,(orb-nocc_b)], t2_1_ab, optimize = True)
            T[s_b:f_b] -= 0.25*lib.einsum('lkc,lkca->a',t2_1_ab[:,:,:,(orb-nocc_b)], t2_1_ab, optimize = True)

######### ADC(3) 2p-1h part  ############################################

        if(method=='adc(2)-x'or method=='adc(3)'):

            t2_2_a, t2_2_ab, t2_2_b = adc.t2[1]

            if orb < nocc_b:

                t2_2_t = t2_2_b[:,:,ab_ind_b[0],ab_ind_b[1]].copy()
                t2_2_ab_t = -t2_2_ab.transpose(0,1,3,2).copy()

                T[s_bbb:f_bbb] += t2_2_t[:,orb,:].reshape(-1)
                T[s_aba:f_aba] += t2_2_ab_t[:,orb,:,:].reshape(-1)

######### ADC(2) 1p part  ############################################

        if(method=='adc(3)'):

            t1_3_a, t1_3_b = adc.t1[1]

            if orb < nocc_b:

                T[s_b:f_b] += 0.5*lib.einsum('kac,ck->a',t2_1_b[:,orb,:,:], t1_2_b.T,optimize = True)
                T[s_b:f_b] -= 0.5*lib.einsum('kca,ck->a',t2_1_ab[:,orb,:,:], t1_2_a.T,optimize = True)

                T[s_b:f_b] -= t1_3_b[orb,:]

            else:

                T[s_b:f_b] -= 0.25*lib.einsum('klc,klac->a',t2_1_b[:,:,(orb-nocc_b),:], t2_2_b, optimize = True)
                T[s_b:f_b] -= 0.25*lib.einsum('lkc,lkca->a',t2_1_ab[:,:,:,(orb-nocc_b)], t2_2_ab, optimize = True)
                T[s_b:f_b] -= 0.25*lib.einsum('lkc,lkca->a',t2_1_ab[:,:,:,(orb-nocc_b)], t2_2_ab, optimize = True)

                T[s_b:f_b] -= 0.25*lib.einsum('klac,klc->a',t2_1_b, t2_2_b[:,:,(orb-nocc_b),:],optimize = True)
                T[s_b:f_b] -= 0.25*lib.einsum('lkca,lkc->a',t2_1_ab, t2_2_ab[:,:,:,(orb-nocc_b)],optimize = True)
                T[s_b:f_b] -= 0.25*lib.einsum('klca,klc->a',t2_1_ab, t2_2_ab[:,:,:,(orb-nocc_b)],optimize = True)

    return T


def ip_compute_trans_moments(adc, orb, spin="alpha"):

    if adc.method not in ("adc(2)", "adc(2)-x", "adc(3)"):
        raise NotImplementedError(adc.method)

    method = adc.method

    t2_1_a, t2_1_ab, t2_1_b = adc.t2[0]
    t1_2_a, t1_2_b = adc.t1[0]

    nocc_a = adc.nocc_a
    nocc_b = adc.nocc_b
    nvir_a = adc.nvir_a
    nvir_b = adc.nvir_b

    ij_ind_a = np.tril_indices(nocc_a, k=-1)
    ij_ind_b = np.tril_indices(nocc_b, k=-1)

    n_singles_a = nocc_a
    n_singles_b = nocc_b
    n_doubles_aaa = nocc_a* (nocc_a - 1) * nvir_a // 2
    n_doubles_bab = nvir_b * nocc_a* nocc_b
    n_doubles_aba = nvir_a * nocc_b* nocc_a
    n_doubles_bbb = nocc_b* (nocc_b - 1) * nvir_b // 2

    dim = n_singles_a + n_singles_b + n_doubles_aaa + n_doubles_bab + n_doubles_aba + n_doubles_bbb

    idn_occ_a = np.identity(nocc_a)
    idn_occ_b = np.identity(nocc_b)
    idn_vir_a = np.identity(nvir_a)
    idn_vir_b = np.identity(nvir_b)

    s_a = 0
    f_a = n_singles_a
    s_b = f_a
    f_b = s_b + n_singles_b
    s_aaa = f_b
    f_aaa = s_aaa + n_doubles_aaa
    s_bab = f_aaa
    f_bab = s_bab + n_doubles_bab
    s_aba = f_bab
    f_aba = s_aba + n_doubles_aba
    s_bbb = f_aba
    f_bbb = s_bbb + n_doubles_bbb

    T = np.zeros((dim))

######## spin = alpha  ############################################
    if spin=="alpha":
######## ADC(2) 1h part  ############################################

        if orb < nocc_a:
            T[s_a:f_a]  = idn_occ_a[orb, :]
            T[s_a:f_a] += 0.25*lib.einsum('kdc,ikdc->i',t2_1_a[:,orb,:,:], t2_1_a, optimize = True)
            T[s_a:f_a] -= 0.25*lib.einsum('kdc,ikdc->i',t2_1_ab[orb,:,:,:], t2_1_ab, optimize = True)
            T[s_a:f_a] -= 0.25*lib.einsum('kcd,ikcd->i',t2_1_ab[orb,:,:,:], t2_1_ab, optimize = True)
        else :
            T[s_a:f_a] += t1_2_a[:,(orb-nocc_a)]

######## ADC(2) 2h-1p  part  ############################################

            t2_1_t = t2_1_a[ij_ind_a[0],ij_ind_a[1],:,:].copy()
            t2_1_t_a = t2_1_t.transpose(2,1,0).copy()
            t2_1_t_ab = t2_1_ab.transpose(2,3,1,0).copy()

            T[s_aaa:f_aaa] = t2_1_t_a[(orb-nocc_a),:,:].reshape(-1)
            T[s_bab:f_bab] = t2_1_t_ab[(orb-nocc_a),:,:,:].reshape(-1)

######## ADC(3) 2h-1p  part  ############################################

        if(method=='adc(2)-x'or method=='adc(3)'):

            t2_2_a, t2_2_ab, t2_2_b = adc.t2[1]

            if orb >= nocc_a:
                t2_2_t = t2_2_a[ij_ind_a[0],ij_ind_a[1],:,:].copy()
                t2_2_t_a = t2_2_t.transpose(2,1,0).copy()
                t2_2_t_ab = t2_2_ab.transpose(2,3,1,0).copy()

                T[s_aaa:f_aaa] += t2_2_t_a[(orb-nocc_a),:,:].reshape(-1)
                T[s_bab:f_bab] += t2_2_t_ab[(orb-nocc_a),:,:,:].reshape(-1)

######## ADC(3) 1h part  ############################################

        if(method=='adc(3)'):

            t1_3_a, t1_3_b = adc.t1[1]

            if orb < nocc_a:
                T[s_a:f_a] += 0.25*lib.einsum('kdc,ikdc->i',t2_1_a[:,orb,:,:], t2_2_a, optimize = True)
                T[s_a:f_a] -= 0.25*lib.einsum('kdc,ikdc->i',t2_1_ab[orb,:,:,:], t2_2_ab, optimize = True)
                T[s_a:f_a] -= 0.25*lib.einsum('kcd,ikcd->i',t2_1_ab[orb,:,:,:], t2_2_ab, optimize = True)

                T[s_a:f_a] += 0.25*lib.einsum('ikdc,kdc->i',t2_1_a, t2_2_a[:,orb,:,:],optimize = True)
                T[s_a:f_a] -= 0.25*lib.einsum('ikcd,kcd->i',t2_1_ab, t2_2_ab[orb,:,:,:],optimize = True)
                T[s_a:f_a] -= 0.25*lib.einsum('ikdc,kdc->i',t2_1_ab, t2_2_ab[orb,:,:,:],optimize = True)
            else:
                T[s_a:f_a] += 0.5*lib.einsum('ikc,kc->i',t2_1_a[:,:,(orb-nocc_a),:], t1_2_a,optimize = True)
                T[s_a:f_a] += 0.5*lib.einsum('ikc,kc->i',t2_1_ab[:,:,(orb-nocc_a),:], t1_2_b,optimize = True)
                T[s_a:f_a] += t1_3_a[:,(orb-nocc_a)]

######## spin = beta  ############################################
    else:
######## ADC(2) 1h part  ############################################

        if orb < nocc_b:
            T[s_b:f_b] = idn_occ_b[orb, :]
            T[s_b:f_b]+= 0.25*lib.einsum('kdc,ikdc->i',t2_1_b[:,orb,:,:], t2_1_b, optimize = True)
            T[s_b:f_b]-= 0.25*lib.einsum('kdc,kidc->i',t2_1_ab[:,orb,:,:], t2_1_ab, optimize = True)
            T[s_b:f_b]-= 0.25*lib.einsum('kcd,kicd->i',t2_1_ab[:,orb,:,:], t2_1_ab, optimize = True)
        else :
            T[s_b:f_b] += t1_2_b[:,(orb-nocc_b)]

######## ADC(2) 2h-1p part  ############################################

            t2_1_t = t2_1_b[ij_ind_b[0],ij_ind_b[1],:,:].copy()
            t2_1_t_b = t2_1_t.transpose(2,1,0).copy()
            t2_1_t_ab = t2_1_ab.transpose(2,3,0,1).copy()

            T[s_bbb:f_bbb] = t2_1_t_b[(orb-nocc_b),:,:].reshape(-1)
            T[s_aba:f_aba] = t2_1_t_ab[:,(orb-nocc_b),:,:].reshape(-1)

######## ADC(3) 2h-1p part  ############################################

        if(method=='adc(2)-x'or method=='adc(3)'):

            t2_2_a, t2_2_ab, t2_2_b = adc.t2[1]

            if orb >= nocc_b:
                t2_2_t = t2_2_b[ij_ind_b[0],ij_ind_b[1],:,:].copy()
                t2_2_t_b = t2_2_t.transpose(2,1,0).copy()

                t2_2_t_ab = t2_2_ab.transpose(2,3,0,1).copy()

                T[s_bbb:f_bbb] += t2_2_t_b[(orb-nocc_b),:,:].reshape(-1)
                T[s_aba:f_aba] += t2_2_t_ab[:,(orb-nocc_b),:,:].reshape(-1)

######## ADC(3) 1h part  ############################################

        if(method=='adc(3)'):

            t1_3_a, t1_3_b = adc.t1[1]

            if orb < nocc_b:
                T[s_b:f_b] += 0.25*lib.einsum('kdc,ikdc->i',t2_1_b[:,orb,:,:], t2_2_b, optimize = True)
                T[s_b:f_b] -= 0.25*lib.einsum('kdc,kidc->i',t2_1_ab[:,orb,:,:], t2_2_ab, optimize = True)
                T[s_b:f_b] -= 0.25*lib.einsum('kcd,kicd->i',t2_1_ab[:,orb,:,:], t2_2_ab, optimize = True)

                T[s_b:f_b] += 0.25*lib.einsum('ikdc,kdc->i',t2_1_b, t2_2_b[:,orb,:,:],optimize = True)
                T[s_b:f_b] -= 0.25*lib.einsum('kicd,kcd->i',t2_1_ab, t2_2_ab[:,orb,:,:],optimize = True)
                T[s_b:f_b] -= 0.25*lib.einsum('kidc,kdc->i',t2_1_ab, t2_2_ab[:,orb,:,:],optimize = True)
            else:
                T[s_b:f_b] += 0.5*lib.einsum('ikc,kc->i',t2_1_b[:,:,(orb-nocc_b),:], t1_2_b,optimize = True)
                T[s_b:f_b] += 0.5*lib.einsum('kic,kc->i',t2_1_ab[:,:,:,(orb-nocc_b)], t1_2_a,optimize = True)
                T[s_b:f_b] += t1_3_b[:,(orb-nocc_b)]

    return T


def get_trans_moments(adc):

    nmo_a  = adc.nmo_a
    nmo_b  = adc.nmo_b

    T_a = []
    T_b = []

    for orb in range(nmo_a):

            T_aa = adc.compute_trans_moments(orb, spin = "alpha")
            T_a.append(T_aa)

    for orb in range(nmo_b):

            T_bb = adc.compute_trans_moments(orb, spin = "beta")
            T_b.append(T_bb)
    
    return (T_a, T_b)

   
def get_spec_factors(adc, T, U, nroots=1):

    T_a = T[0]
    T_b = T[1]

    T_a = np.array(T_a)
    X_a = np.dot(T_a, U.T).reshape(-1,nroots)
    del T_a
    T_b = np.array(T_b)
    X_b = np.dot(T_b, U.T).reshape(-1,nroots)
    del T_b

    P = lib.einsum("pi,pi->i", X_a, X_a)
    P += lib.einsum("pi,pi->i", X_b, X_b)

    return P


class UADCEA(UADC):
    '''unrestricted ADC for EA energies and spectroscopic amplitudes

    Attributes:
        verbose : int
            Print level.  Default value equals to :class:`Mole.verbose`
        max_memory : float or int
            Allowed memory in MB.  Default value equals to :class:`Mole.max_memory`
        incore_complete : bool
            Avoid all I/O. Default is False.
        method : string
            nth-order ADC method. Options are : ADC(2), ADC(2)-X, ADC(3). Default is ADC(2).
        conv_tol : float
            Convergence threshold for Davidson iterations.  Default is 1e-12.
        max_cycle : int
            Number of Davidson iterations.  Default is 50.
        max_space : int
            Space size to hold trial vectors for Davidson iterative diagonalization.  Default is 12.

    Kwargs:
	nroots : int
	    Number of roots (eigenvalues) requested. Default value is 1.

            >>> myadc = adc.UADC(mf).run()
            >>> myadcea = adc.UADC(myadc).run()

    Saved results

        e_ea : float or list of floats
            EA energy (eigenvalue). For nroots = 1, it is a single float number. If nroots > 1, it is a list of floats for the lowest nroots eigenvalues.
        v_ip : array
            Eigenvectors for each EA transition.
        p_ea : float
            Spectroscopic amplitudes for each EA transition.
    '''
    def __init__(self, adc):
        self.verbose = adc.verbose
        self.stdout = adc.stdout
        self.max_memory = adc.max_memory
        self.max_space = adc.max_space
        self.max_cycle = adc.max_cycle
        self.conv_tol  = adc.conv_tol
        self.t1 = adc.t1
        self.t2 = adc.t2
        self.e_corr = adc.e_corr
        self.method = adc.method
        self.method_type = adc.method_type
        self._scf = adc._scf
        self._nocc = adc._nocc
        self._nvir = adc._nvir
        self.nocc_a = adc._nocc[0]
        self.nocc_b = adc._nocc[1]
        self.nvir_a = adc._nvir[0]
        self.nvir_b = adc._nvir[1]
        self.mo_coeff = adc.mo_coeff
        self.mo_energy_a = adc.mo_energy_a
        self.mo_energy_b = adc.mo_energy_b
        self.nmo_a = adc._nmo[0]
        self.nmo_b = adc._nmo[1]
        self.mol = adc.mol
        self.transform_integrals = adc.transform_integrals

        keys = set(('conv_tol', 'e_corr', 'method', 'method_type', 'mo_coeff', 'mo_energy_b', 'max_memory', 't1', 'mo_energy_a', 'max_space', 't2', 'max_cycle'))

        self._keys = set(self.__dict__.keys()).union(keys)
    
    kernel = kernel
    get_imds = get_imds_ea
    matvec = ea_adc_matvec
    get_diag = ea_adc_diag
    compute_trans_moments = ea_compute_trans_moments
    get_trans_moments = get_trans_moments
    get_spec_factors = get_spec_factors
    
    def get_init_guess(self, nroots=1, diag=None, ascending = True):
       if diag is None :
           diag = self.ea_adc_diag()
       idx = None
       if ascending:
           idx = np.argsort(diag)
       else:
           idx = np.argsort(diag)[::-1]
       guess = np.zeros((diag.shape[0], nroots))
       min_shape = min(diag.shape[0], nroots)
       guess[:min_shape,:min_shape] = np.identity(min_shape)
       g = np.zeros((diag.shape[0], nroots))
       g[idx] = guess.copy()
       guess = []
       for p in range(g.shape[1]):
           guess.append(g[:,p])
       return guess
    
    def gen_matvec(self, imds=None, eris=None):
        if imds is None: imds = self.get_imds(eris)
        diag = self.get_diag(imds,eris)
        matvec = self.matvec(imds, eris)
        #matvec = lambda x: self.matvec()
        return matvec, diag


class UADCIP(UADC):
    '''unrestricted ADC for IP energies and spectroscopic amplitudes

    Attributes:
        verbose : int
            Print level.  Default value equals to :class:`Mole.verbose`
        max_memory : float or int
            Allowed memory in MB.  Default value equals to :class:`Mole.max_memory`
        incore_complete : bool
            Avoid all I/O. Default is False.
        method : string
            nth-order ADC method. Options are : ADC(2), ADC(2)-X, ADC(3). Default is ADC(2).
        conv_tol : float
            Convergence threshold for Davidson iterations.  Default is 1e-12.
        max_cycle : int
            Number of Davidson iterations.  Default is 50.
        max_space : int
            Space size to hold trial vectors for Davidson iterative diagonalization.  Default is 12.

    Kwargs:
	nroots : int
	    Number of roots (eigenvalues) requested. Default value is 1.

            >>> myadc = adc.UADC(mf).run()
            >>> myadcip = adc.UADC(myadc).run()

    Saved results

        e_ip : float or list of floats
            IP energy (eigenvalue). For nroots = 1, it is a single float number. If nroots > 1, it is a list of floats for the lowest nroots eigenvalues.
        v_ip : array
            Eigenvectors for each IP transition.
        p_ip : float
            Spectroscopic amplitudes for each IP transition.
    '''
    def __init__(self, adc):
        self.verbose = adc.verbose
        self.stdout = adc.stdout
        self.max_memory = adc.max_memory
        self.max_space = adc.max_space
        self.max_cycle = adc.max_cycle
        self.conv_tol  = adc.conv_tol
        self.t1 = adc.t1
        self.t2 = adc.t2
        self.e_corr = adc.e_corr
        self.method = adc.method
        self.method_type = adc.method_type
        self._scf = adc._scf
        self._nocc = adc._nocc
        self._nvir = adc._nvir
        self.nocc_a = adc._nocc[0]
        self.nocc_b = adc._nocc[1]
        self.nvir_a = adc._nvir[0]
        self.nvir_b = adc._nvir[1]
        self.mo_coeff = adc.mo_coeff
        self.mo_energy_a = adc.mo_energy_a
        self.mo_energy_b = adc.mo_energy_b
        self.nmo_a = adc._nmo[0]
        self.nmo_b = adc._nmo[1]
        self.mol = adc.mol
        self.transform_integrals = adc.transform_integrals

        keys = set(('conv_tol', 'e_corr', 'method', 'method_type', 'mo_coeff', 'mo_energy_b', 'max_memory', 't1', 'mo_energy_a', 'max_space', 't2', 'max_cycle'))

        self._keys = set(self.__dict__.keys()).union(keys)

    kernel = kernel
    get_imds = get_imds_ip
    get_diag = ip_adc_diag
    matvec = ip_adc_matvec
    compute_trans_moments = ip_compute_trans_moments
    get_trans_moments = get_trans_moments
    get_spec_factors = get_spec_factors

    def get_init_guess(self, nroots=1, diag=None, ascending = True):
        if diag is None :
            diag = self.ip_adc_diag()
        idx = None
        if ascending:
            idx = np.argsort(diag)
        else:
            idx = np.argsort(diag)[::-1]
        guess = np.zeros((diag.shape[0], nroots))
        min_shape = min(diag.shape[0], nroots)
        guess[:min_shape,:min_shape] = np.identity(min_shape)
        g = np.zeros((diag.shape[0], nroots))
        g[idx] = guess.copy()
        guess = []
        for p in range(g.shape[1]):
            guess.append(g[:,p])
        return guess

    def gen_matvec(self, imds=None, eris=None):
        if imds is None: imds = self.get_imds(eris)
        diag = self.get_diag(imds,eris)
        matvec = self.matvec(imds, eris)
        #matvec = lambda x: self.matvec()
        return matvec, diag

if __name__ == '__main__':
    from pyscf import scf
    from pyscf import gto
    from pyscf import adc

    r = 1.098
    mol = gto.Mole()
    mol.atom = [
        ['N', ( 0., 0.    , -r/2   )],
        ['N', ( 0., 0.    ,  r/2)],]
    mol.basis = {'N':'aug-cc-pvdz'}
    mol.verbose = 0
    mol.build()
    mf = scf.UHF(mol)
    mf.conv_tol = 1e-12
    mf.kernel()

    myadc = adc.ADC(mf)
    ecorr, t_amp1, t_amp2 = myadc.kernel_gs()
    print(ecorr -  -0.32201692499346535)

    myadcip = UADCIP(myadc)
    e,v,p = kernel(myadcip,nroots=3)
    print("ADC(2) IP energies")
    print (e[0] - 0.5434389897908212)
    print (e[1] - 0.5434389942222756)
    print (e[2] - 0.6240296265084732)

    print("ADC(2) IP spectroscopic factors")
    print (p[0] - 0.884404855445607)
    print (p[1] - 0.8844048539643351)
    print (p[2] - 0.9096460559671828)

    myadcea = UADCEA(myadc)
    e,v,p = kernel(myadcea,nroots=3)
    print("ADC(2) EA energies")
    print (e[0] - 0.09617819143037348)
    print (e[1] - 0.09617819161265123)
    print (e[2] - 0.12583269048810924)

    print("ADC(2) EA spectroscopic factors")
    print (p[0] - 0.991642716974455)
    print (p[1] - 0.9916427170555298)
    print (p[2] - 0.9817184409336244)

    myadc = adc.ADC(mf)
    myadc.method = "adc(3)"
    ecorr, t_amp1, t_amp2 = myadc.kernel_gs()
    print(ecorr - -0.31694173142858517)

    myadcip = UADCIP(myadc)
    e,v,p = kernel(myadcip,nroots=3)
    print("ADC(3) IP energies")
    print (e[0] - 0.5667526838174817)
    print (e[1] - 0.5667526888293601)
    print (e[2] - 0.6099995181296374)

    print("ADC(3) IP spectroscopic factors")
    print (p[0] - 0.9086596203469742)
    print (p[1] - 0.9086596190173993)
    print (p[2] - 0.9214613318791076)

    myadcea = UADCEA(myadc)
    e,v,p = kernel(myadcea,nroots=3)

    print("ADC(3) EA energies")
    print (e[0] - 0.09836545519235675)
    print (e[1] - 0.09836545535587536)
    print (e[2] - 0.12957093060942082)

    print("ADC(3) EA spectroscopic factors")
    print (p[0] - 0.9920495578633931)
    print (p[1] - 0.992049557938337)
    print (p[2] - 0.9819274864738444)

    myadc.method = "adc(2)-x"
    e,v,p = myadc.kernel(nroots=4)
    print("ADC(2)-x IP energies")
    print (e[0] - 0.5405255355249104)
    print (e[1] - 0.5405255399061982)
    print (e[2] - 0.62080267098272)
    print (e[3] - 0.620802670982715)

    myadc.method_type = "ea"
    e,v,p = myadc.kernel(nroots=4)
    print("ADC(2)-x EA energies")
    print (e[0] - 0.09530653292650725)
    print (e[1] - 0.09530653311305577)
    print (e[2] - 0.1238833077840878)
    print (e[3] - 0.12388330873739162)<|MERGE_RESOLUTION|>--- conflicted
+++ resolved
@@ -684,14 +684,8 @@
         self.max_space = getattr(__config__, 'adc_uadc_UADC_max_space', 12)
         self.max_cycle = getattr(__config__, 'adc_uadc_UADC_max_cycle', 50)
         self.conv_tol = getattr(__config__, 'adc_uadc_UADC_conv_tol', 1e-12)
-<<<<<<< HEAD
-        #self.scf_energy = mf.scf()
+
         self.scf_energy = mf.e_tot
-
-=======
-        self.scf_energy = mf.e_tot
-        
->>>>>>> 4c28e3f6
         self.frozen = frozen
         self.incore_complete = self.incore_complete or self.mol.incore_anyway
         
