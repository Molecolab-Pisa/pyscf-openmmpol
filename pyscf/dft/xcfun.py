--- conflicted
+++ resolved
@@ -424,11 +424,7 @@
                 else:
                     fn_facs.append((x_id, fac))
 
-<<<<<<< HEAD
     description = format_xc_code(description)
-=======
-    description = description.replace(' ','').upper()
->>>>>>> 6b330475
 
     if '-' in description:  # To handle e.g. M06-L
         for key in _NAME_WITH_DASH:
