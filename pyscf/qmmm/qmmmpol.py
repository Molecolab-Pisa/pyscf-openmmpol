#!/usr/bin/env python
# Copyright 2014-2019 The PySCF Developers. All Rights Reserved.
#
# Licensed under the Apache License, Version 2.0 (the "License");
# you may not use this file except in compliance with the License.
# You may obtain a copy of the License at
#
#     http://www.apache.org/licenses/LICENSE-2.0
#
# Unless required by applicable law or agreed to in writing, software
# distributed under the License is distributed on an "AS IS" BASIS,
# WITHOUT WARRANTIES OR CONDITIONS OF ANY KIND, either express or implied.
# See the License for the specific language governing permissions and
# limitations under the License.
#
# Author: Mattia Bondanza <mattia.bondanza@unipi.it>
#

'''
QM/MMPol and QM/AMOEBA helper functions that modify the QM methods.
'''

import numpy
import pyscf
from pyscf import lib
from pyscf import gto
from pyscf import df
from pyscf import scf
from pyscf import mcscf
from pyscf import grad
from pyscf.lib import logger
from pyscf.data.elements import NUC as Symbol2Z, _symbol
from pyscf.qmmm.itrf import _QMMM, _QMMMGrad
import pyopenmmpol as ommp

class QMMMPolMole(gto.Mole):
    def __init__(self, molQM, ommp_obj, ommp_qm_helper):
        self.__dict__.update(molQM.__dict__)
        self.molQM = molQM
        self.ommp_obj = ommp_obj
        self.ommp_qm_helper = ommp_qm_helper
        self.natm_QM = self.molQM.natm
        self.natm_MM = self.ommp_obj.mm_atoms
        self.QM_atm_lst = numpy.arange(0, self.natm_QM, 1, dtype=numpy.int64)
        self.MM_atm_lst = numpy.arange(self.natm_QM, self.natm, dtype=numpy.int64)

        self._atom = molQM._atom.copy()
        for i in range(self.natm_MM):
            atmstr = "{:s} {:f} {:f} {:f}".format(_symbol(self.ommp_obj.zmm[i]),
                                                  self.ommp_obj.cmm[i,0],
                                                  self.ommp_obj.cmm[i,1],
                                                  self.ommp_obj.cmm[i,2])
            self._atom += self.molQM.format_atom(atmstr, unit=self.unit)

    @property
    def natm(self):
        return self.natm_QM + self.natm_MM

    def set_geom_(self, atoms_or_coords, unit=None, symmetry=None,
                  inplace=True):
        if inplace:
            mol = self
        else:
            raise NotImplementedError

        mol.ommp_obj.update_coordinates(atoms_or_coords[self.MM_atm_lst])
        self.ommp_qm_helper.update_coord(atoms_or_coords[self.QM_atm_lst])
        self.ommp_qm_helper.update_link_atoms_position(self.ommp_obj)
        mol.molQM.set_geom_(self.ommp_qm_helper.cqm, 'B', inplace)

        return mol

    def build(self):
        self.molQM.build()
        pass

    def atom_coords(self):
        full_coords = numpy.empty([self.natm, 3])
        full_coords[self.QM_atm_lst] = self.molQM.atom_coords()
        full_coords[self.MM_atm_lst] = self.ommp_obj.cmm
        return full_coords

class _QMMM_GradScanner(lib.GradScanner):
    def __init__(self, gs):
        self.mol = QMMMPolMole(gs.mol, gs.base.ommp_obj, gs.base._qmhelper)
        self.qm_scanner = gs
        self.base = self.qm_scanner.base
        self.verbose = self.base.verbose
        self.stdout = self.base.stdout
        self.atmlst = self.qm_scanner.atmlst

    def __call__(self, mol_or_geom, **kwargs):
        if isinstance(mol_or_geom, gto.Mole):
            mol = mol_or_geom
        else:
            mol = self.mol.set_geom_(mol_or_geom, inplace=False)

        mm_coords = mol.atom_coords()[mol.MM_atm_lst,:]
        qm_mol = mol.molQM

        mf_scanner = self.qm_scanner.base
        e_tot_qm, de_qm, de_mm = self.qm_scanner(qm_mol,
                                                 mm_coords=mm_coords,
                                                 do_mm_grad=True)

        e_tot = e_tot_qm
        de = numpy.zeros((mol.natm, 3))
        de[mol.QM_atm_lst[self.atmlst], :] = de_qm
        de[mol.MM_atm_lst, :] = de_mm

        return e_tot, de

def add_mmpol(scf_method, smartinput_file, use_si_qm_coord = None):
    ommp_system, ommp_qmhelper = ommp.smartinput(smartinput_file)
    scfmmpol = qmmmpol_for_scf(scf_method, ommp_system)

    if ommp_qmhelper is not None:
        # Do some checks here...
        # Atomic number
        # Coordinates
        if scf_method.mol.atom_coords().shape != ommp_qmhelper.cqm.shape:
            logger.info(scfmmpol, "Coordinates in smartinput file have a different shape from the ones in mol object.")
            raise RuntimeError("smartinput file and pyscf input should be consistent")
        if not numpy.allclose(scf_method.mol.atom_coords(), ommp_qmhelper.cqm):
<<<<<<< HEAD
            logger.info(scfmmpol, "Coordinates in smartinput file differ from the ones in mol object, those last will be used.")
=======
            logger.info(scfmmpol, "Coordinates in smartinput file differ from the ones in mol object.")
            if use_si_qm_coord is None:
                # Default option: if coordinates are different stop, unless the different coords are on LA that
                # are handled by OMMP
                if ommp_system.use_linkatoms:
                    # TODO Improve this, it should be for link atoms only
                    scf_method.mol.set_geom_(ommp_qmhelper.cqm, unit='B', inplace=True)
                    #raise RuntimeError("I Gelati sono buoni ma costano milioni")
                else:
                    raise RuntimeError("Coordinates in smartinput file differ from the ones in mol objecti, set a policy with use_si_qm_coord option.")
            elif use_si_qm_coord == True:
                scf_method.mol.set_geom_(ommp_qmhelper.cqm, unit='B', inplace=True)
            elif use_si_qm_coord == False:
                ommp_qmhelper.update_coord(scf_method.mol.atom_coords())
            else:
                raise RuntimeError("use_si_coord should be either Ture, False or None")
>>>>>>> d7b9c36a
        scfmmpol._qmhelper = ommp_qmhelper
    return scfmmpol

def qmmmpol_for_scf(scf_method, ommp_obj):
    assert(isinstance(ommp_obj, ommp.OMMPSystem))

    if isinstance(scf_method, scf.hf.SCF):
        # Avoid to initialize _QMMM twice
        if isinstance(scf_method, _QMMM):
            logger.info(scf_method, "The SCF method passed to qmmmpol_for_scf "
                                    "already contains an environment. Doing nothing.")
            return scf_method
        method_class = scf_method.__class__
    else:
        raise NotImplementedError("Only SCF-method are currently "
                                  "supported in QM/MMPol")

    class QMMMPOL(_QMMMPOL, method_class):
        """Class overload over an SCF method, to add the contribution
        from QMMMPol environment through OMMP"""

        def __init__(self, scf_method, ommp_obj, use_qmmm_mol=False):
            self.__dict__.update(scf_method.__dict__)
            self.ommp_obj = ommp_obj
            self._keys.update(['ommp_obj'])
            self.mol = self.mol

        @property
        def do_pol(self):
            """Flag to check if the MM system has non-zero polarizability
            and enable/disable certain part of the calculation."""
            return self.ommp_obj.pol_atoms > 0

        def get_mmpol_induced_dipoles(self):
            """Return the last induced dipoles computed by OMMP removing
            the index on the dipole set. For non-amoeba FF, a single
            set is returned; for AMOEBA D and P dipoles are returned as
            a touple of numpy array."""

            if not self.ommp_obj.is_amoeba:
                mu = self.ommp_obj.ipd[0,:,:]
                return mu
            else:
                mu_d = self.ommp_obj.ipd[0,:,:]
                mu_p = self.ommp_obj.ipd[1,:,:]
                return mu_d, mu_p

        @property
        def fakemol_static(self):
            """Fakemol for computing 3-centers-2-electron integrals
            at polarizable sites coordinates"""
            if not hasattr(self, '_fakemol_static'):
                self._fakemol_static = gto.fakemol_for_charges(self.ommp_obj.cmm)
            elif not numpy.allclose(self.ommp_obj.cmm, self._fakemol_static.atom_coords()):
                self._fakemol_static.set_geom_(self.ommp_obj.cmm, unit='B')
            return self._fakemol_static

        @property
        def fakemol_pol(self):
            """Fakemol for computing 3-centers-2-electron integrals
            at static sites coordinates"""
            if self.do_pol:
                if not hasattr(self, '_fakemol_pol'):
                    self._fakemol_pol = gto.fakemol_for_charges(self.ommp_obj.cpol)
                elif not numpy.allclose(self.ommp_obj.cpol, self._fakemol_pol.atom_coords()):
                    self._fakemol_pol.set_geom_(self.ommp_obj.cpol, unit='B')
            else:
                self._fakemol_pol = None

            return self._fakemol_pol

        @property
        def fakeget_mem(self):
            self._fakeget_mem = self.max_memory - lib.current_memory()[0]
            return self._fakeget_mem

        @property
        def ommp_qm_helper(self, inmol=None):
            if inmol is None:
                mol = self.mol
            else:
                mol = inmol
            if not hasattr(self, '_qmhelper'):
                qmat_q = mol.atom_charges()
                qmat_c = mol.atom_coords()
                qmat_z = [Symbol2Z[a[0]] for a in mol._atom]
                self._qmhelper = ommp.OMMPQmHelper(qmat_c, qmat_q, qmat_z)
            elif not numpy.allclose(mol.atom_coords(), self._qmhelper.cqm):
                self._qmhelper.update_coord(mol.atom_coords())
            return self._qmhelper

        def v_integrals_ommp(self, pol=False, mol=None, i0=None, i1=None):
            """Electrostatic potential integrals <\mu|r^{-1}|\\nu> = (\mu,\\nu|\delta)
            at coordinates of MM atoms.
            For a reference on how 1-electron integrals can be computed as
            3-center-2-electron electron integrals see Chem. Phys. Lett vol. 206,
            pp. 239-246."""

            if pol:
                if i0 is not None:
                    fm = gto.fakemol_for_charges(self.ommp_obj.cpol[i0:i1])
                else:
                    fm = self.fakemol_pol
            else:
                if i0 is not None:
                    fm = gto.fakemol_for_charges(self.ommp_obj.cmm[i0:i1])
                else:
                    fm = self.fakemol_static
            
            if mol is None:
                mol = self.mol

            return df.incore.aux_e2(mol, fm,
                                    intor='int3c2e')

        def ef_integrals_ommp(self, pol=False, mol=None, i0=None, i1=None):
            """Electric field integrals
            <mu|\hat(E)|nu> = <\mu|\\nabla r^{-1}|\\nu> =
                            = (\\nabla\mu\\nu|\delta) + (\mu\\nabla\\nu|\delta)
                            = (\\nabla\mu\\nu|\delta) + (\\nabla\mu\\nu|\delta)^\dagger
            at coordinates of MM atoms."""

            if pol:
                if i0 is not None:
                    fm = gto.fakemol_for_charges(self.ommp_obj.cpol[i0:i1])
                else: 
                    fm = self.fakemol_pol
            else:
                if i0 is not None:
                    fm = gto.fakemol_for_charges(self.ommp_obj.cmm[i0:i1])
                else: 
                    fm = self.fakemol_static
            
            if mol is None:
                mol = self.mol

            Ef = df.incore.aux_e2(mol, fm,
                                  intor='int3c2e_ip1')
            Ef += numpy.einsum('imnj->inmj', Ef)
            return Ef

        def gef_integrals_ommp(self, pol=False, mol=None, i0=None, i1=None):
            """Electric field gradients integrals
            <mu|\hat(G)|nu> = <\mu|\\nabla\\nabla r^{-1}|\\nu> =
                            = ... =
                            = (\\nabla\\nabla\mu\\nu|\delta) +
                              (\\nabla\\nabla\mu\\nu|\delta)^\dagger +
                              2 (\\nabla\mu\\nabla\\nu|\delta)
            at coordinates of MM atoms. Those integrals have formally
            9 different components, but we use it symmetrized and
            compressed."""

            if pol:
                if i0 is not None:
                    fm = gto.fakemol_for_charges(self.ommp_obj.cpol[i0:i1])
                else:
                    fm = self.fakemol_pol
            else:
                if i0 is not None:
                    fm = gto.fakemol_for_charges(self.ommp_obj.cmm[i0:i1])
                else:
                    fm = self.fakemol_static

            if mol is None:
                mol = self.mol

            # PySCF order for field gradient tensor
            #  0  1  2  3  4  5  6  7  8
            # xx xy xz xy yy yz xz yz zz
            #
            # 1 3
            # 2 6
            # 5 7
            #
            # OMMP order for field gradient tensor
            #  0  1  2  3  4  5
            # xx xy yy xz yz zz

            nni_j = df.incore.aux_e2(mol, fm,
                                    intor='int3c2e_ipip1')

            ni_nj = df.incore.aux_e2(mol, fm,
                                    intor='int3c2e_ipvip1')

            Gef = nni_j + numpy.einsum('inmj->imnj', nni_j) + 2 * ni_nj

            Gef[[1,2,5]] += Gef[[3,6,7]]
            Gef[[1,2,5]] /= 2.0

            return Gef[[0,1,4,2,5,8]]


        def Hef_integrals_ommp(self, pol=False, mol=None, i0=None, i1=None):
            """Electric field Hessian integrals
            <mu|\hat(G)|nu> = <\mu|\\nabla \\nabla\\nabla r^{-1}|\\nu> =
                            = ... =
                            = (\\nabla\\nabla\\nabla\mu\\nu|\delta) +
                              (\\nabla\\nabla\\nabla\mu\\nu|\delta)^\dagger +
                              3 (\\nabla\\nabla\mu\\nabla\\nu|\delta) +
                              3 (\\nabla\\nabla\mu\\nabla\\nu|\delta)^\dagger
            at coordinates of MM atoms. Those integrals have formally
            27 different components, but we use it symmetrized and
            compressed."""

            if pol:
                if i0 is not None:
                    fm = gto.fakemol_for_charges(self.ommp_obj.cpol[i0:i1])
                else: 
                    fm = self.fakemol_pol
            else:
                if i0 is not None:
                    fm = gto.fakemol_for_charges(self.ommp_obj.cmm[i0:i1])
                else: 
                    fm = self.fakemol_static
            
            if mol is None:
                mol = self.mol

            # 0   1   2   3   4   5   6   7   8   9  10  11  12  13
            #xxx xxy xxz xyx xyy xyz xzx xzy xzz yxx yxy yxz yyx yyy
            #14  15  16  17  18  19  20  21  22  23  24  25  26
            #yyz yzx yzy yzz zxx zxy zxz zyx zyy zyz zzx zzy zzz
            # OpenMMPol order:
            # 0   1   2   3   4   5   6   7   8   9
            # xxx xxy xxz xyy xyz xzz yyy yyz yzz zzz
            # 0   1   2   4   5   8   13  14  17  26
            #     3   6  10   7  20       16  23
            #     9  18  12  11  24       22  25
            #                15
            #                19
            #                21
            nnni_j = df.incore.aux_e2(mol, fm,
                                      intor='int3c2e_ipipip1')
            nni_nj = df.incore.aux_e2(mol, fm,
                                      intor='int3c2e_ipipvip1')
            Hef = nnni_j + numpy.einsum('inmj->imnj', nnni_j) + \
                  3 * (nni_nj + numpy.einsum('inmj->imnj', nni_nj))

            # Compress and make symmetric
            Hef[1] = (Hef[1] + Hef[3] + Hef[9]) / 3
            Hef[2] = (Hef[2] + Hef[6] + Hef[18]) / 3
            Hef[4] = (Hef[4] + Hef[10] + Hef[12]) / 3
            Hef[5] = (Hef[5] + Hef[7] + Hef[11] + Hef[15] + Hef[19] + Hef[21]) / 6
            Hef[8] = (Hef[8] + Hef[20] + Hef[24]) / 3
            Hef[14] = (Hef[14] + Hef[16] + Hef[22]) / 3
            Hef[17] = (Hef[17] + Hef[23] + Hef[25]) / 3

            return Hef[[0,1,2,4,5,8,13,14,17,26]]

        @property
        def V_mm_at_nucl(self):
            try:
                return self.ommp_qm_helper.V_m2n
            except AttributeError:
                self.ommp_qm_helper.prepare_qm_ele_ene(self.ommp_obj)
                return self.ommp_qm_helper.V_m2n

        @property
        def E_mm_at_nucl(self):
            try:
                return self.ommp_qm_helper.E_m2n
            except AttributeError:
                self.ommp_qm_helper.prepare_qm_ele_grd(self.ommp_obj)
                return self.ommp_qm_helper.E_m2n

        @property
        def V_pol_at_nucl(self):
            try:
                return self.ommp_qm_helper.V_p2n
            except AttributeError:
                self.ommp_qm_helper.prepare_qm_ele_ene(self.ommp_obj)
                return self.ommp_qm_helper.V_p2n

        @property
        def E_pol_at_nucl(self):
            try:
                return self.ommp_qm_helper.E_p2n
            except AttributeError:
                self.ommp_qm_helper.prepare_qm_ele_grd(self.ommp_obj)
                return self.ommp_qm_helper.E_p2n

        @property
        def ef_nucl_at_pol(self):
            try:
                return self.ommp_qm_helper.E_n2p
            except AttributeError:
                self.ommp_qm_helper.prepare_qm_ele_ene(self.ommp_obj)
                return self.ommp_qm_helper.E_n2p

        @property
        def gef_nucl_at_pol(self):
            if not self.do_pol:
                return numpy.zeros([0,6])
            else:
                try:
                    return self.ommp_qm_helper.G_n2p
                except AttributeError:
                    self.ommp_qm_helper.prepare_qm_ele_grd(self.ommp_obj)
                    return self.ommp_qm_helper.G_n2p

        @property
        def ef_nucl_at_static(self):
            try:
                return self.ommp_qm_helper.E_n2m
            except AttributeError:
                self.ommp_qm_helper.prepare_qm_ele_grd(self.ommp_obj)
                return self.ommp_qm_helper.E_n2m

        @property
        def gef_nucl_at_static(self):
            try:
                return self.ommp_qm_helper.G_n2m
            except AttributeError:
                self.ommp_qm_helper.prepare_qm_ele_grd(self.ommp_obj)
                return self.ommp_qm_helper.G_n2m

        @property
        def Hef_nucl_at_static(self):
            try:
                return self.ommp_qm_helper.H_n2m
            except AttributeError:
                self.ommp_qm_helper.prepare_qm_ele_grd(self.ommp_obj)
                return self.ommp_qm_helper.H_n2m

        def ef_at_static(self, dm, mol=None, exclude_nuclei=False):
            """Computes the electric field generated by the QM system with density dm
            at fixed electrostatic sites"""

            nao = mol.nao
            q = self.ommp_obj.static_charges
            blksize = int(min(self.fakeget_mem*1e6/8/nao**2, 200))
            ef = numpy.zeros((q.size,3))
            for i0, i1 in lib.prange(0, q.size, blksize): 
                ef[i0:i1] = numpy.einsum('inmj,nm->ji',
                                         self.ef_integrals_ommp(mol=mol, i0=i0, i1=i1),
                                         dm, dtype="f8")
            if not exclude_nuclei:
                ef += self.ef_nucl_at_static
            return ef

        def gef_at_static(self, dm, mol=None, exclude_nuclei=False):
            """Compute the electric field generated by the QM system with density dm
            at fixed electrostatic sites"""

            nao = mol.nao
            q = self.ommp_obj.static_charges
            blksize = int(min(self.fakeget_mem*1e6/8/nao**2, 200))
            gef = numpy.zeros((q.size,6))
            for i0, i1 in lib.prange(0, q.size, blksize): 
              gef[i0:i1] = numpy.einsum('inmj,nm->ji',
                                        self.gef_integrals_ommp(mol=mol, i0=i0, i1=i1),
                                        dm, dtype="f8")
            if not exclude_nuclei:
                gef -= self.gef_nucl_at_static
            return gef

        def Hef_at_static(self, dm, mol=None, exclude_nuclei=False):
            nao = mol.nao
            q = self.ommp_obj.static_charges
            blksize = int(min(self.fakeget_mem*1e6/8/nao**2, 200))
            Hef = numpy.zeros((q.size,10))
            for i0, i1 in lib.prange(0, q.size, blksize): 
              Hef[i0:i1] = numpy.einsum('inmj,nm->ji',
                                        self.Hef_integrals_ommp(mol=mol, i0=i0, i1=i1),
                                        dm, dtype="f8")
            if not exclude_nuclei:
                Hef += self.Hef_nucl_at_static
            return Hef


        def ef_at_pol(self, dm, mol=None, exclude_nuclei=False):
            """Compute the electric field generated by the QM system with density dm
            at polarizable sites"""

            ef = numpy.einsum('inmj,nm->ji',
                              self.ef_integrals_ommp(pol=True, mol=mol),
                              dm, dtype="f8")

            if not exclude_nuclei:
                ef += self.ef_nucl_at_pol
            return ef

        def gef_at_pol(self, dm, mol=None, exclude_nuclei=False):
            """Compute the electric field generated by the QM system with density dm
            at fixed electrostatic sites"""

            nao = mol.nao
            npol = self.ommp_obj.cpol.shape[0]
            blksize = int(min(self.fakeget_mem*1e6/8/nao**2, 200))
            gef = numpy.zeros((npol,6))
            for i0, i1 in lib.prange(0, npol, blksize): 
              gef[i0:i1] = numpy.einsum('inmj,nm->ji',
                                        self.gef_integrals_ommp(pol=True, mol=mol, i0=i0, i1=i1),
                                        dm, dtype="f8")
            if not exclude_nuclei:
                gef -= self.gef_nucl_at_pol
            return gef

        def kernel(self, conv_tol=1e-10, conv_tol_grad=None,
                   dump_chk=True, dm0=None, callback=None,
                   conv_check=True, **kwargs):

            mol = self.mol
            if dm0 is None:
                dm = method_class.get_init_guess(self, mol, self.init_guess)
            else:
                dm = dm0

            return method_class.kernel(self, dm, **kwargs)

        def get_veff(self, mol=None, dm=None, *args, **kwargs):
            """Function to add the contributions from polarizable sites
            to the Fock matrix. To do so:
            (1) the electric field at polarizable sites is computed
            (2) this field is used to solve the linear system and
                    compute the induced dipoles.
            (3) the induced dipoles are read and contracted with the
                    electric field operator to provide the contribution
                    to the fock matrix.
            (4) the contribution to the energy is also computed."""

            vhf = method_class.get_veff(self, mol, dm, *args, **kwargs)

            if self.fakemol_pol is not None:
                # NOTE: v_solvent should not be added to vhf in this place. This is
                # because vhf is used as the reference for direct_scf in the next
                # iteration. If v_solvent is added here, it may break direct SCF.
                is_uhf = isinstance(self, scf.uhf.UHF)
                if is_uhf:
                    dm_tot = dm[0] + dm[1]
                else:
                    dm_tot = dm

                # 1. compute the EF generated by the current DM
                current_ef = self.ef_at_pol(dm_tot, mol=mol)

                # 2. update the induced dipoles
                self.ommp_obj.set_external_field(current_ef)

                # 3.1. get the induced dipoles
                if not self.ommp_obj.is_amoeba:
                    current_ipds = self.get_mmpol_induced_dipoles()
                else:
                    current_ipds_d, current_ipds_p = self.get_mmpol_induced_dipoles()
                    current_ipds = (current_ipds_d+current_ipds_p) / 2

                # 3.2. compute the induced dipoles term in the Hamiltonian
                nao = mol.nao
                q = self.ommp_obj.static_charges
                blksize = int(min(self.fakeget_mem*1e6/8/nao**2, 200))
                v_mmpol = 0.
                for i0, i1 in lib.prange(0, current_ipds.size, blksize): 
                    v_mmpol -= numpy.einsum('inmj,ji->nm', 
                                            self.ef_integrals_ommp(pol=True, mol=mol, i0=i0, i1=i1), current_ipds[i0:i1])

                # 4. Compute the MMPol contribution to energy
                if not self.ommp_obj.is_amoeba:
                    e_mmpol = -0.5 * numpy.einsum('nm,nm', current_ef, current_ipds)
                else:
                    e_mmpol = -0.5 * numpy.einsum('nm,nm', current_ef, current_ipds_d)
                e_mmpol += self.ommp_obj.get_polelec_energy()

            else:
                # If there are no polarizabilities, there are no contribution to the Fock Matrix
                v_mmpol = numpy.zeros(dm_tot.shape)
                e_mmpol = 0.0

            return lib.tag_array(vhf, e_mmpol=e_mmpol, v_mmpol=v_mmpol)

        def get_fock(self, h1e=None, s1e=None, vhf=None, dm=None, cycle=-1,
                     diis=None, diis_start_cycle=None,
                     level_shift_factor=None, damp_factor=None):
            """Assemble the Fock matrix for SCF with MMPol environments."""

            if getattr(vhf, 'v_mmpol', None) is None:
                vhf = self.get_veff(self.mol, dm)

            return method_class.get_fock(self, h1e, s1e, vhf+vhf.v_mmpol, dm, cycle, diis,
                                         diis_start_cycle, level_shift_factor, damp_factor)


        def get_hcore(self, mol=None):
            """Compute the core Hamiltonian for MMPol-SCF"""
            if mol is None:
                mol = self.mol

            if getattr(method_class, 'get_hcore', None):
                h1e = method_class.get_hcore(self, mol)
            else:
                # DO NOT modify post-HF objects to avoid the MM charges applied twice
                raise RuntimeError('openMMPol cannot be applied here in post-HF methods')

            nao = mol.nao
            q = self.ommp_obj.static_charges
            blksize = int(min(self.fakeget_mem*1e6/8/nao**2, 200))

            self.h1e_mmpol = 0.0
            for i0, i1 in lib.prange(0, q.size, blksize):
                self.h1e_mmpol -= numpy.einsum('nmi,i->nm', self.v_integrals_ommp(mol=mol, i0=i0, i1=i1), q[i0:i1])

            if self.ommp_obj.is_amoeba:
                mu = self.ommp_obj.static_dipoles
                for i0, i1, in lib.prange(0, q.size, blksize): 
                    self.h1e_mmpol -= numpy.einsum('inmj,ji->nm', self.ef_integrals_ommp(mol=mol, i0=i0, i1=i1), mu[i0:i1])

                quad = self.ommp_obj.static_quadrupoles

                # Off diagonal components are multiplied by two
                quad[:,[1,3,4]] *= 2.0
                for i0, i1 in lib.prange(0, q.size, blksize):
                    self.h1e_mmpol += -numpy.einsum('inmj,ji->nm', self.gef_integrals_ommp(mol=mol, i0=i0, i1=i1), quad[i0:i1])
            return h1e + self.h1e_mmpol

        def energy_nuc(self):
            """Computes the interaction between nuclei and nuclei and
            between nuclei and external MM centers; also compute MM energy
            terms"""

            mol = self.mol
            # interactions between QM nuclei and QM nuclei
            nuc = mol.energy_nuc()

            # interactions between QM nuclei and MM particles (static part)
            # the polarizable part is computed when the QM electric field, which
            # includes nuclei, is contracted with induced dipoles. This is because
            # when this function is called IPD are still unavailable.
            self.nuc_static_mm = numpy.dot(self.V_mm_at_nucl, self.mol.atom_charges())
            nuc += self.nuc_static_mm

            return nuc

        def energy_elec(self, dm=None, h1e=None, vhf=None):
            ene_el = method_class.energy_elec(self, dm, h1e, vhf)

            if getattr(vhf, 'e_mmpol', None):
                e_mmpol_2e = vhf.e_mmpol - self.ommp_obj.get_polelec_energy()
            else:
                e_mmpol_2e = self.get_veff(dm=dm).e_mmpol - self.ommp_obj.get_polelec_energy()

            ene_el = (ene_el[0]+e_mmpol_2e,
                      ene_el[1]+e_mmpol_2e)

            return ene_el

        def energy_tot(self, dm=None, h1e=None, vhf=None):
            """Compute total SCF energy, that also includes the energy
            of the MM part."""

            e_tot = method_class.energy_tot(self, dm, h1e, vhf)

            e_tot += self.ommp_obj.get_full_bnd_energy()
            e_tot += self.ommp_obj.get_full_ele_energy()
            e_tot += self.ommp_obj.get_vdw_energy()
            # QM-MM VdW interaction
            if(self.ommp_qm_helper.use_nonbonded):
                e_tot += self.ommp_qm_helper.vdw_energy(self.ommp_obj)

            return e_tot

        def gen_response(self, *args, **kwargs):
            """Compute the response function accounting for the MMPol terms"""
            vind = method_class.gen_response(self, *args, **kwargs)
            is_uhf = isinstance(self, scf.uhf.UHF)

            singlet = kwargs.get('singlet', True)
            singlet = singlet or singlet is None

            def vind_mmpol(dm1):
                v = vind(dm1)

                if is_uhf:
                    raise NotImplementedError("UHF is currently unsupported")
                elif singlet:
                    v_mmpol = []

                    for d in dm1:
                        current_ef = self.ef_at_pol(d, exclude_nuclei=True)
                        self.ommp_obj.set_external_field(current_ef, nomm=False)

                        if not self.ommp_obj.is_amoeba:
                            current_ipds = self.get_mmpol_induced_dipoles()
                        else:
                            current_ipds, empty = \
                                    self.get_mmpol_induced_dipoles()

                        vd = -numpy.einsum('inmj,ji->nm',
                                           self.ef_integrals_ommp(),
                                           current_ipds)
                        v_mmpol += [vd]

                    v_mmpol = numpy.array(v_mmpol)

                    v += v_mmpol

                return v

            return vind_mmpol

        def energy_analysis(self):
            # TODO Improve this analysis
            au2k = 627.50960803
            smm_ene = self.ommp_obj.get_fixedelec_energy()
            pmm_ene = self.ommp_obj.get_polelec_energy()
            scf_ene = self.e_tot - smm_ene - pmm_ene
            nuc_mm_ene = self.nuc_static_mm

            dm  = self.make_rdm1()
            ele_mm_ene = numpy.einsum('nm,nm', self.h1e_mmpol, dm)
            ele_p_ene = self.get_veff(dm=dm).e_mmpol - pmm_ene
            qm_mm_ene = nuc_mm_ene + ele_mm_ene
            e_vdw = self.ommp_obj.get_vdw_energy()
            # QM-MM VdW interaction
            if(self.ommp_qm_helper.use_nonbonded):
                e_vdw += self.ommp_qm_helper.vdw_energy(self.ommp_obj)
            e_bnd = self.ommp_obj.get_full_bnd_energy()
            etot = self.e_tot

            print("==== QM-MMPOL ENERGY ANALYSIS ====")
            print("SCF e-tot: {:20.10f} ({:20.10f})".format(scf_ene, scf_ene*au2k))
            print("MM-MM:     {:20.10f} ({:20.10f})".format(smm_ene, smm_ene*au2k))
            print("MM-IPD:    {:20.10f} ({:20.10f})".format(pmm_ene, pmm_ene*au2k))
            print("QM-MM:     {:20.10f} ({:20.10f})".format(qm_mm_ene,
                                                            qm_mm_ene*au2k))
            print("QM-IPD:    {:20.10f} ({:20.10f})".format(ele_p_ene,
                                                            ele_p_ene*au2k))
            print("NUC-MM:    {:20.10f} ({:20.10f})".format(nuc_mm_ene,
                                                            nuc_mm_ene*au2k))
            print("ELE-MM:    {:20.10f} ({:20.10f})".format(ele_mm_ene,
                                                            ele_mm_ene*au2k))
            print("E QM+EEL:  {:20.10f} ({:20.10f})".format(etot-e_vdw-e_bnd,
                                                            (etot-e_vdw-e_bnd)*au2k))
            print("E VDW:     {:20.10f} ({:20.10f})".format(e_vdw,
                                                            e_vdw*au2k))
            print("E BND:     {:20.10f} ({:20.10f})".format(e_bnd,
                                                            e_bnd*au2k))

            print("E TOT:     {:20.10f} ({:20.10f})".format(etot,
                                                            etot*au2k))
            print("==================================")

        def create_link_atom(self, imm, iqm, ila, prmfile):
            """Set ila to be a link atom between iqm and imm. This function
            changes the coordinates of ila"""
            self.ommp_qm_helper
            idxla = self.ommp_obj.create_link_atom(self._qmhelper, imm, iqm, ila, prmfile)

            # Put link atom in the correct position
            self.mol.set_geom_(self._qmhelper.cqm, unit='B')

        def nuc_grad_method(self):
            """Return a method for computing nuclear gradients."""
            scf_grad = method_class.nuc_grad_method(self)
            return qmmmpol_grad_for_scf(scf_grad)

        Gradients = nuc_grad_method

    if isinstance(scf_method, scf.hf.SCF):
        return QMMMPOL(scf_method, ommp_obj)

def qmmmpol_grad_as_qmmm_scanner(qmmmpol_grad):

    if not isinstance(qmmmpol_grad, _QMMMPOLGrad):
        raise TypeError("Only _QMMMPOLGrad objects can be transformed in _QMMM_GradScanner")

    if isinstance(qmmmpol_grad, _QMMM_GradScanner):
        return qmmmpol_grad

    if not isinstance(qmmmpol_grad, lib.GradScanner):
        qmmmpol_grad_scanner = qmmmpol_grad.as_scanner()
    else:
        qmmmpol_grad_scanner = qmmmpol_grad

    return _QMMM_GradScanner(qmmmpol_grad_scanner)


def qmmmpol_grad_for_scf(scf_grad):
    if getattr(scf_grad.base, 'with_x2c', None):
        raise NotImplementedError('X2C with QM/MM charges')

    if isinstance(scf_grad, _QMMMPOLGrad):
        return scf_grad

    assert(isinstance(scf_grad.base, scf.hf.SCF) and
           isinstance(scf_grad.base, _QMMMPOL))

    grad_class = scf_grad.__class__
    class QMMMPOLG(_QMMMPOLGrad, grad_class):
        def __init__(self, scf_grad):
            self.__dict__.update(scf_grad.__dict__)
            self.scf_obj = scf_grad
            self.de_mm = None

            if self.atmlst is None and numpy.any(self.base.ommp_qm_helper.frozen):
                self.atmlst = numpy.where(numpy.logical_not(self.base.ommp_qm_helper.frozen))
            elif self.atmlst is not None:
                self.base.ommp_qm_helper.set_frozen_atoms(self.atmlst)

        @property
        def fakeget_mem(self):
            self._fakeget_mem = self.max_memory - lib.current_memory()[0]
            return self._fakeget_mem

        def set_qm_frozen_atoms(self, value):
            self.atmlst = value
            self.base.ommp_qm_helper.set_frozen_atoms(self.atmlst)

        def dump_flags(self, verbose=None):
            grad_class.dump_flags(self, verbose)
            logger.info(self,
                        'MMPol system with {:d} sites ({:d} polarizable)'.format(self.base.ommp_obj.mm_atoms,
                                                                                 self.base.ommp_obj.pol_atoms))
            return self

        def get_hcore(self, mol=None):
            """Computes QM/MMPol contribution to the derivative
            of core Hamiltonian"""

            if mol is None:
                mol = self.mol

            if getattr(grad_class, 'get_hcore', None):
                g_qm = grad_class.get_hcore(self, mol)
            else:
                # DO NOT modify post-HF objects to avoid the MM charges applied twice
                raise NotImplementedError("For some reason QM method does not have get_hcore func.")

            nao = mol.nao
            q = self.base.ommp_obj.static_charges
            blksize = int(min(self.fakeget_mem*1e6/8/nao**2, 200))

            g_mm = numpy.zeros(g_qm.shape)
            for i0, i1 in lib.prange(0, q.size, blksize):
                fm = gto.fakemol_for_charges(self.base.ommp_obj.cmm[i0:i1])
                ints = df.incore.aux_e2(mol, fm,
                                       intor='int3c2e_ip1')
                g_mm += numpy.einsum('ipqk,k->ipq', ints, q[i0:i1])

            if self.base.ommp_obj.is_amoeba:
                mu = self.base.ommp_obj.static_dipoles
                quad = self.base.ommp_obj.static_quadrupoles

                for i0, i1 in lib.prange(0, q.size, blksize):
                    fm = gto.fakemol_for_charges(self.base.ommp_obj.cmm[i0:i1])
                    ints = df.incore.aux_e2(self.base.mol,
                                            fm,
                                            intor='int3c2e_ipip1')

                    ints += df.incore.aux_e2(self.base.mol,
                                            fm,
                                            intor='int3c2e_ipvip1')

                    g_mm[0] += numpy.einsum('ipqk,ki->pq', ints[0:3], mu[i0:i1])
                    g_mm[1] += numpy.einsum('ipqk,ki->pq', ints[3:6], mu[i0:i1])
                    g_mm[2] += numpy.einsum('ipqk,ki->pq', ints[6:9], mu[i0:i1])

                    A = df.incore.aux_e2(self.base.mol,
                                            fm,
                                            intor='int3c2e_ipipip1')
                    B =   df.incore.aux_e2(self.base.mol,
                                           fm,
                                           intor='int3c2e_ipipvip1')
                    Bt = numpy.einsum('ipqk->iqpk',
                                      numpy.concatenate((B[::3],
                                                         B[1::3],
                                                         B[2::3]), axis=0))
                    ints = A + 2*B + Bt

                    g_mm[0] += numpy.einsum('ipqk,ki->pq', ints[0:9],   quad[i0:i1,[0,1,3,1,2,4,3,4,5]])
                    g_mm[1] += numpy.einsum('ipqk,ki->pq', ints[9:18],  quad[i0:i1,[0,1,3,1,2,4,3,4,5]])
                    g_mm[2] += numpy.einsum('ipqk,ki->pq', ints[18:27], quad[i0:i1,[0,1,3,1,2,4,3,4,5]])

            if self.base.do_pol:
                # Contribution of the converged induced dipoles
                if not self.base.ommp_obj.is_amoeba:
                    mu = self.base.get_mmpol_induced_dipoles()
                else:
                    mu_d, mu_p = self.base.get_mmpol_induced_dipoles()
                    mu = 0.5 * (mu_p + mu_d)

                g_pol = numpy.zeros(g_mm.shape)

                for i0, i1 in lib.prange(0, q.size, blksize):
                    fm = gto.fakemol_for_charges(self.base.ommp_obj.cpol[i0:i1])
                    ints = df.incore.aux_e2(self.base.mol,
                                            fm,
                                            intor='int3c2e_ipip1')

                    ints += df.incore.aux_e2(self.base.mol,
                                            fm,
                                            intor='int3c2e_ipvip1')

                    g_pol[0] += numpy.einsum('ipqk,ki->pq', ints[0:3], mu[i0:i1])
                    g_pol[1] += numpy.einsum('ipqk,ki->pq', ints[3:6], mu[i0:i1])
                    g_pol[2] += numpy.einsum('ipqk,ki->pq', ints[6:9], mu[i0:i1])

                return  g_qm + g_mm + g_pol
            else:
                return g_qm + g_mm

        def grad_elec(self, mo_energy=None, mo_coeff=None, mo_occ=None, atmlst=None):
            if isinstance(self.mol, QMMMPolMole):
                return grad_class.grad_elec(self, mo_energy, mo_coeff, mo_occ, self.mol.QM_atm_lst[atmlst])
            else:
                return grad_class.grad_elec(self, mo_energy, mo_coeff, mo_occ, atmlst)

        def kernel(self, mo_energy=None, mo_coeff=None, mo_occ=None, atmlst=None, domm=False):
            cput0 = (logger.process_clock(), logger.perf_counter())
            if mo_energy is None: mo_energy = self.base.mo_energy
            if mo_coeff is None: mo_coeff = self.base.mo_coeff
            if mo_occ is None: mo_occ = self.base.mo_occ
            if atmlst is None:
                atmlst = self.atmlst
            else:
                self.atmlst = atmlst

            if self.verbose >= logger.WARN:
                self.check_sanity()
            if self.verbose >= logger.INFO:
                self.dump_flags()

            de_elec_qm = self.grad_elec(mo_energy, mo_coeff, mo_occ, atmlst)
            de_nuc_qm = self.grad_nuc(atmlst=atmlst)
            if isinstance(self.mol, QMMMPolMole):
                self.de = numpy.zeros((self.mol.natm,3))
                self.de[self.mol.QM_atm_lst[atmlst],:] = de_nuc_qm + de_elec_qm
            else:
                self.de = de_nuc_qm + de_elec_qm

            if self.base.ommp_obj.use_linkatoms:
                la_contrib = self.base.ommp_qm_helper.link_atom_geomgrad(self.base.ommp_obj, self.de)
                self.de += la_contrib['QM']

            if domm:
                dm = self.base.make_rdm1()
                # Charges
                ef_QMatMM = self.base.ef_at_static(dm, mol=self.base.mol)
                force = -numpy.einsum('ij,i->ij', ef_QMatMM, self.base.ommp_obj.static_charges)
                if self.base.ommp_obj.is_amoeba:
                    # Dipoles
                    mu = self.base.ommp_obj.static_dipoles
                    gef_QMatMM = self.base.gef_at_static(dm, mol=self.base.mol)
                    force += -numpy.einsum('ij,i->ij', gef_QMatMM[:,[0,1,3]], mu[:,0])
                    force += -numpy.einsum('ij,i->ij', gef_QMatMM[:,[1,2,4]], mu[:,1])
                    force += -numpy.einsum('ij,i->ij', gef_QMatMM[:,[3,4,5]], mu[:,2])

                    # Quadrupoles
                    quad = self.base.ommp_obj.static_quadrupoles
                    Hef_QMatMM = self.base.Hef_at_static(dm, mol=self.base.mol)
                    force += -numpy.einsum('ij,i->ij', Hef_QMatMM[:,[0,1,2]], quad[:,0]) #xx
                    force += -2.0*numpy.einsum('ij,i->ij', Hef_QMatMM[:,[1,3,4]], quad[:,1]) #xy
                    force += -numpy.einsum('ij,i->ij', Hef_QMatMM[:,[3,6,7]], quad[:,2]) #yy
                    force += -2.0*numpy.einsum('ij,i->ij', Hef_QMatMM[:,[2,4,5]], quad[:,3]) #xz
                    force += -2.0*numpy.einsum('ij,i->ij', Hef_QMatMM[:,[4,7,8]], quad[:,4]) #yz
                    force += -numpy.einsum('ij,i->ij', Hef_QMatMM[:,[5,8,9]], quad[:,5]) #zz

                    # Contribution for the multipoles rotation
                    force += self.base.ommp_obj.rotation_geomgrad(ef_QMatMM, -gef_QMatMM)
                if self.base.do_pol:
                    # Induced dipoles
                    gef_QMatPOL = self.base.gef_at_pol(dm, mol=self.base.mol)
                    if not self.base.ommp_obj.is_amoeba:
                        mu = self.base.get_mmpol_induced_dipoles()
                    else:
                        mu_d, mu_p = self.base.get_mmpol_induced_dipoles()
                        mu = 0.5 * (mu_d + mu_p)

                    force_pol = -numpy.einsum('ij,i->ij', gef_QMatPOL[:,[0,1,3]], mu[:,0])
                    force_pol += -numpy.einsum('ij,i->ij', gef_QMatPOL[:,[1,2,4]], mu[:,1])
                    force_pol += -numpy.einsum('ij,i->ij', gef_QMatPOL[:,[3,4,5]], mu[:,2])
                    force[self.base.ommp_obj.polar_mm] += force_pol

                # TODO: This should be improved, is highly unefficient!
                force[self.base.ommp_obj.frozen] = 0.0

                force += self.base.ommp_obj.polelec_geomgrad()
                force += self.base.ommp_obj.fixedelec_geomgrad()
                force += self.base.ommp_obj.vdw_geomgrad()
                force += self.base.ommp_obj.full_bnd_geomgrad()

                # QM-MM VdW interaction
                if self.base.ommp_qm_helper.use_nonbonded:
                    force += self.base.ommp_qm_helper.vdw_geomgrad(self.base.ommp_obj)['MM']

                if self.base.ommp_obj.use_linkatoms:
                    force += la_contrib['MM']

                self.de_mm = force

            logger.timer(self, 'SCF/MMPol gradients', *cput0)
            self._finalize()
            if domm:
                return self.de, self.de_mm
            else:
                return self.de

        def grad_nuc(self, mol=None, atmlst=None):
            """Compute gradients (on QM atoms) due to the interaction of nuclear
            charges with the MM multipoles and induced dipoles, and from
            molecular-mechanics like term on QM atoms (eg. VdW interactions with
            MM atoms)"""

            if mol is None:
                mol = self.mol

            if getattr(grad_class, 'grad_nuc', None):
                g_qm = grad_class.grad_nuc(self, mol, atmlst)
            else:
                # DO NOT modify post-HF objects to avoid the MM charges applied twice
                raise NotImplementedError("For some reason QM method does not have grad_nuc func.")

            g_mm = -numpy.einsum('i,ij->ij',
                                 self.mol.atom_charges(),
                                 self.base.E_mm_at_nucl + self.base.E_pol_at_nucl)

            if(self.base.ommp_qm_helper.use_nonbonded):
                g_vdw = self.base.ommp_qm_helper.vdw_geomgrad(self.base.ommp_obj)['QM']
            else:
                g_vdw = numpy.zeros(g_mm.shape)

            if atmlst is not None:
                g_mm = g_mm[atmlst]
                g_vdw = g_vdw[atmlst]

            return g_qm + g_mm + g_vdw

        def as_scanner(self):
            class QMMMPOL_GradScanner(self.__class__, lib.GradScanner):
                def __init__(self, g):
                    lib.GradScanner.__init__(self, g)

                def __call__(self, mol_or_geom, mm_coords=None, do_mm_grad=False, **kwargs):
                    if isinstance(mol_or_geom, gto.Mole):
                        mol = mol_or_geom
                    else:
                        mol = self.mol.set_geom_(mol_or_geom, inplace=False)

                    if mm_coords is not None:
                        old_coords = self.base.ommp_obj.cmm
                        self.base.ommp_obj.update_coordinates(mm_coords)

                    self.base._qmhelper.update_coord(mol.atom_coords())
                    if self.base.ommp_obj.use_linkatoms:
                        self.base._qmhelper.update_link_atoms_position(self.base.ommp_obj)
                        mol.set_geom_(self.base._qmhelper.cqm, 'B')

                    mf_scanner = self.base

                    e_tot = mf_scanner(mol)
                    if do_mm_grad:
                        de, de_mm = self.kernel(domm=True)
                    else:
                        de = self.kernel()

                    if mm_coords is not None:
                        self.base.ommp_obj.update_coordinates(old_coords)

                    if do_mm_grad:
                        return e_tot, de, de_mm
                    else:
                        return e_tot, de

            return QMMMPOL_GradScanner(self)

    return QMMMPOLG(scf_grad)


class _QMMMPOL(_QMMM):
    pass
class _QMMMPOLGrad(_QMMMGrad):
    pass<|MERGE_RESOLUTION|>--- conflicted
+++ resolved
@@ -122,10 +122,7 @@
             logger.info(scfmmpol, "Coordinates in smartinput file have a different shape from the ones in mol object.")
             raise RuntimeError("smartinput file and pyscf input should be consistent")
         if not numpy.allclose(scf_method.mol.atom_coords(), ommp_qmhelper.cqm):
-<<<<<<< HEAD
             logger.info(scfmmpol, "Coordinates in smartinput file differ from the ones in mol object, those last will be used.")
-=======
-            logger.info(scfmmpol, "Coordinates in smartinput file differ from the ones in mol object.")
             if use_si_qm_coord is None:
                 # Default option: if coordinates are different stop, unless the different coords are on LA that
                 # are handled by OMMP
@@ -141,7 +138,6 @@
                 ommp_qmhelper.update_coord(scf_method.mol.atom_coords())
             else:
                 raise RuntimeError("use_si_coord should be either Ture, False or None")
->>>>>>> d7b9c36a
         scfmmpol._qmhelper = ommp_qmhelper
     return scfmmpol
 
